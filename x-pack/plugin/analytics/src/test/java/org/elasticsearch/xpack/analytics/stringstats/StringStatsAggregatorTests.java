--- conflicted
+++ resolved
@@ -18,17 +18,9 @@
 import org.apache.lucene.store.Directory;
 import org.apache.lucene.util.BytesRef;
 import org.elasticsearch.common.CheckedConsumer;
-import org.elasticsearch.common.settings.Settings;
-import org.elasticsearch.index.mapper.IpFieldMapper;
 import org.elasticsearch.index.mapper.MappedFieldType;
 import org.elasticsearch.index.mapper.NumberFieldMapper;
 import org.elasticsearch.index.mapper.TextFieldMapper;
-import org.elasticsearch.script.MockScriptEngine;
-import org.elasticsearch.script.Script;
-import org.elasticsearch.script.ScriptEngine;
-import org.elasticsearch.script.ScriptModule;
-import org.elasticsearch.script.ScriptService;
-import org.elasticsearch.script.ScriptType;
 import org.elasticsearch.search.aggregations.AggregationBuilder;
 import org.elasticsearch.search.aggregations.AggregatorTestCase;
 import org.elasticsearch.search.aggregations.bucket.terms.Terms;
@@ -36,12 +28,7 @@
 import org.elasticsearch.search.aggregations.bucket.terms.TermsAggregator;
 import org.elasticsearch.search.aggregations.support.CoreValuesSourceType;
 import org.elasticsearch.search.aggregations.support.ValueType;
-<<<<<<< HEAD
 import org.junit.BeforeClass;
-=======
-import org.elasticsearch.search.aggregations.support.ValuesSourceType;
-import org.elasticsearch.search.lookup.LeafDocLookup;
->>>>>>> 6d6227a2
 
 import java.io.IOException;
 import java.util.List;
@@ -59,15 +46,8 @@
 
 public class StringStatsAggregatorTests extends AggregatorTestCase {
 
-<<<<<<< HEAD
-    @BeforeClass()
-    public static void registerBuilder() {
-        StringStatsAggregationBuilder.registerAggregators(valuesSourceRegistry);
-    }
-=======
     private static final String VALUE_SCRIPT_NAME = "value_script";
     private static final String FIELD_SCRIPT_NAME = "field_script";
->>>>>>> 6d6227a2
 
     private void testCase(Query query,
                           CheckedConsumer<RandomIndexWriter, IOException> buildIndex,
@@ -317,8 +297,6 @@
         indexReader.close();
         directory.close();
     }
-<<<<<<< HEAD
-=======
 
     public void testValueScriptSingleValuedField() throws IOException {
         final TextFieldMapper.TextFieldType fieldType = new TextFieldMapper.TextFieldType();
@@ -460,5 +438,4 @@
         final Map<String, ScriptEngine> engines = singletonMap(engine.getType(), engine);
         return new ScriptService(Settings.EMPTY, engines, ScriptModule.CORE_CONTEXTS);
     }
->>>>>>> 6d6227a2
 }