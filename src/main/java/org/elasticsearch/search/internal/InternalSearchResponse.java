--- conflicted
+++ resolved
@@ -43,11 +43,7 @@
 public class InternalSearchResponse implements Streamable, ToXContent {
 
     public static InternalSearchResponse empty() {
-<<<<<<< HEAD
-        return new InternalSearchResponse(InternalSearchHits.empty(), null, null, null, null, false);
-=======
-        return new InternalSearchResponse(InternalSearchHits.empty(), null, null, null, false, null);
->>>>>>> e2a08ca3
+        return new InternalSearchResponse(InternalSearchHits.empty(), null, null, null, null, false, null);
     }
 
     private InternalSearchHits hits;
@@ -62,30 +58,19 @@
 
     private boolean timedOut;
 
-<<<<<<< HEAD
-    public static final InternalSearchResponse EMPTY = new InternalSearchResponse(new InternalSearchHits(new InternalSearchHit[0], 0, 0), null, null, null, null, false);
-=======
     private Boolean terminatedEarly = null;
->>>>>>> e2a08ca3
 
     private InternalSearchResponse() {
     }
 
-<<<<<<< HEAD
-    public InternalSearchResponse(InternalSearchHits hits, InternalFacets facets, InternalAggregations aggregations, Suggest suggest, Profile profile, boolean timedOut) {
-=======
-    public InternalSearchResponse(InternalSearchHits hits, InternalFacets facets, InternalAggregations aggregations, Suggest suggest, boolean timedOut, Boolean terminatedEarly) {
->>>>>>> e2a08ca3
+    public InternalSearchResponse(InternalSearchHits hits, InternalFacets facets, InternalAggregations aggregations, Suggest suggest, Profile profile, boolean timedOut, Boolean terminatedEarly) {
         this.hits = hits;
         this.facets = facets;
         this.aggregations = aggregations;
         this.suggest = suggest;
         this.timedOut = timedOut;
-<<<<<<< HEAD
+        this.terminatedEarly = terminatedEarly;
         this.profile = profile;
-=======
-        this.terminatedEarly = terminatedEarly;
->>>>>>> e2a08ca3
     }
 
     public boolean timedOut() {
