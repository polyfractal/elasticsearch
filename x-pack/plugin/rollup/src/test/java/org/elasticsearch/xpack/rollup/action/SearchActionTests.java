/*
 * Copyright Elasticsearch B.V. and/or licensed to Elasticsearch B.V. under one
 * or more contributor license agreements. Licensed under the Elastic License;
 * you may not use this file except in compliance with the Elastic License.
 */
package org.elasticsearch.xpack.rollup.action;

import org.elasticsearch.action.search.MultiSearchRequest;
import org.elasticsearch.action.search.MultiSearchResponse;
import org.elasticsearch.action.search.SearchRequest;
import org.elasticsearch.action.search.SearchResponse;
import org.elasticsearch.cluster.metadata.IndexMetaData;
import org.elasticsearch.cluster.metadata.MappingMetaData;
import org.elasticsearch.cluster.metadata.MetaData;
import org.elasticsearch.common.collect.ImmutableOpenMap;
import org.elasticsearch.common.io.stream.NamedWriteableRegistry;
import org.elasticsearch.common.settings.Settings;
import org.elasticsearch.common.unit.TimeValue;
import org.elasticsearch.index.query.BoolQueryBuilder;
import org.elasticsearch.index.query.BoostingQueryBuilder;
import org.elasticsearch.index.query.ConstantScoreQueryBuilder;
import org.elasticsearch.index.query.DisMaxQueryBuilder;
import org.elasticsearch.index.query.MatchAllQueryBuilder;
import org.elasticsearch.index.query.MatchPhraseQueryBuilder;
import org.elasticsearch.index.query.QueryBuilder;
import org.elasticsearch.index.query.RangeQueryBuilder;
import org.elasticsearch.index.query.TermQueryBuilder;
import org.elasticsearch.index.query.TermsQueryBuilder;
import org.elasticsearch.indices.IndicesModule;
import org.elasticsearch.search.DocValueFormat;
import org.elasticsearch.search.SearchModule;
import org.elasticsearch.search.aggregations.Aggregations;
import org.elasticsearch.search.aggregations.InternalAggregation;
import org.elasticsearch.search.aggregations.InternalAggregations;
import org.elasticsearch.search.aggregations.bucket.filter.FilterAggregationBuilder;
import org.elasticsearch.search.aggregations.bucket.filter.InternalFilter;
import org.elasticsearch.search.aggregations.bucket.histogram.DateHistogramAggregationBuilder;
import org.elasticsearch.search.aggregations.bucket.histogram.DateHistogramInterval;
import org.elasticsearch.search.aggregations.metrics.Avg;
import org.elasticsearch.search.aggregations.metrics.InternalAvg;
import org.elasticsearch.search.aggregations.metrics.InternalSum;
import org.elasticsearch.search.aggregations.metrics.SumAggregationBuilder;
import org.elasticsearch.search.builder.SearchSourceBuilder;
import org.elasticsearch.search.fetch.subphase.highlight.HighlightBuilder;
import org.elasticsearch.search.suggest.SuggestBuilder;
import org.elasticsearch.test.ESTestCase;
import org.elasticsearch.xpack.core.rollup.ConfigTestHelpers;
import org.elasticsearch.xpack.core.rollup.RollupField;
import org.elasticsearch.xpack.core.rollup.action.RollupJobCaps;
import org.elasticsearch.xpack.core.rollup.job.DateHistogramGroupConfig;
import org.elasticsearch.xpack.core.rollup.job.GroupConfig;
import org.elasticsearch.xpack.core.rollup.job.MetricConfig;
import org.elasticsearch.xpack.core.rollup.job.RollupJobConfig;
import org.elasticsearch.xpack.core.rollup.job.TermsGroupConfig;
import org.elasticsearch.xpack.rollup.Rollup;
import org.hamcrest.core.IsEqual;
import org.joda.time.DateTimeZone;
import org.junit.Before;
import org.mockito.Mockito;

import java.io.IOException;
import java.util.ArrayList;
import java.util.Arrays;
import java.util.Collections;
import java.util.HashMap;
import java.util.HashSet;
import java.util.List;
import java.util.Map;
import java.util.Set;

import static java.util.Collections.emptyList;
import static java.util.Collections.singleton;
import static org.elasticsearch.xpack.core.rollup.ConfigTestHelpers.randomHistogramGroupConfig;
import static org.hamcrest.Matchers.equalTo;
import static org.hamcrest.Matchers.instanceOf;
import static org.mockito.Mockito.mock;
import static org.mockito.Mockito.when;

public class SearchActionTests extends ESTestCase {

    private NamedWriteableRegistry namedWriteableRegistry;

    @Override
    @Before
    public void setUp() throws Exception {
        super.setUp();
        IndicesModule indicesModule = new IndicesModule(emptyList());
        SearchModule searchModule = new SearchModule(Settings.EMPTY, false, emptyList());
        List<NamedWriteableRegistry.Entry> entries = new ArrayList<>();
        entries.addAll(indicesModule.getNamedWriteables());
        entries.addAll(searchModule.getNamedWriteables());
        namedWriteableRegistry = new NamedWriteableRegistry(entries);
    }

    public void testNonZeroSize() {
        String[] normalIndices = new String[]{randomAlphaOfLength(10)};
        String[] rollupIndices = new String[]{randomAlphaOfLength(10)};
        TransportRollupSearchAction.RollupSearchContext ctx
                = new TransportRollupSearchAction.RollupSearchContext(normalIndices, rollupIndices, Collections.emptySet());
        SearchSourceBuilder source = new SearchSourceBuilder();
        source.query(new MatchAllQueryBuilder());
        source.size(100);
        source.aggregation(new DateHistogramAggregationBuilder("foo").field("foo").fixedInterval(new DateHistogramInterval("123ms")));
        SearchRequest request = new SearchRequest(normalIndices, source);
        NamedWriteableRegistry registry = mock(NamedWriteableRegistry.class);
        Exception e = expectThrows(IllegalArgumentException.class,
                () -> TransportRollupSearchAction.createMSearchRequest(request, registry, ctx));
        assertThat(e.getMessage(), equalTo("Rollup does not support returning search hits, please try again with [size: 0]."));
    }

    public void testBadQuery() {
        SearchSourceBuilder source = new SearchSourceBuilder();
        source.query(new MatchPhraseQueryBuilder("foo", "bar"));
        source.aggregation(new DateHistogramAggregationBuilder("foo").field("foo").fixedInterval(new DateHistogramInterval("123ms")));
        source.size(0);
        Exception e = expectThrows(IllegalArgumentException.class,
                () -> TransportRollupSearchAction.rewriteQuery(new MatchPhraseQueryBuilder("foo", "bar"), Collections.emptySet()));
        assertThat(e.getMessage(), equalTo("Unsupported Query in search request: [match_phrase]"));
    }

<<<<<<< HEAD
    public void testRange() {
        final GroupConfig groupConfig = new GroupConfig(
            new DateHistogramGroupConfig.CalendarInterval("foo", new DateHistogramInterval("1h")));
=======
    public void testRangeTimezoneUTC() {
        final GroupConfig groupConfig = new GroupConfig(new DateHistogramGroupConfig("foo", new DateHistogramInterval("1h")));
>>>>>>> 7a407f56
        final RollupJobConfig config = new RollupJobConfig("foo", "index", "rollup", "*/5 * * * * ?", 10,  groupConfig, emptyList(), null);
        RollupJobCaps cap = new RollupJobCaps(config);
        Set<RollupJobCaps> caps = new HashSet<>();
        caps.add(cap);
        QueryBuilder rewritten = TransportRollupSearchAction.rewriteQuery(new RangeQueryBuilder("foo").gt(1).timeZone("UTC"), caps);
        assertThat(rewritten, instanceOf(RangeQueryBuilder.class));
        assertThat(((RangeQueryBuilder)rewritten).fieldName(), equalTo("foo.date_histogram.timestamp"));
        assertThat(((RangeQueryBuilder)rewritten).timeZone(), equalTo("UTC"));
    }

    public void testRangeNullTimeZone() {
        final GroupConfig groupConfig = new GroupConfig(
            new DateHistogramGroupConfig.CalendarInterval("foo", new DateHistogramInterval("1h"), null, null));
        final RollupJobConfig config = new RollupJobConfig("foo", "index", "rollup", "*/5 * * * * ?", 10,  groupConfig, emptyList(), null);
        RollupJobCaps cap = new RollupJobCaps(config);
        Set<RollupJobCaps> caps = new HashSet<>();
        caps.add(cap);
        QueryBuilder rewritten = TransportRollupSearchAction.rewriteQuery(new RangeQueryBuilder("foo").gt(1), caps);
        assertThat(rewritten, instanceOf(RangeQueryBuilder.class));
        assertThat(((RangeQueryBuilder)rewritten).fieldName(), equalTo("foo.date_histogram.timestamp"));
        assertNull(((RangeQueryBuilder)rewritten).timeZone());
    }

    public void testRangeDifferentTZ() {
        final GroupConfig groupConfig = new GroupConfig(
            new DateHistogramGroupConfig.CalendarInterval("foo", new DateHistogramInterval("1h"), null, "UTC"));
        final RollupJobConfig config = new RollupJobConfig("foo", "index", "rollup", "*/5 * * * * ?", 10,  groupConfig, emptyList(), null);
        RollupJobCaps cap = new RollupJobCaps(config);
        Set<RollupJobCaps> caps = new HashSet<>();
        caps.add(cap);
        QueryBuilder rewritten = TransportRollupSearchAction.rewriteQuery(new RangeQueryBuilder("foo").gt(1).timeZone("CET"), caps);
        assertThat(rewritten, instanceOf(RangeQueryBuilder.class));
        assertThat(((RangeQueryBuilder)rewritten).fieldName(), equalTo("foo.date_histogram.timestamp"));
    }

    public void testTermQuery() {
        final TermsGroupConfig terms = new TermsGroupConfig("foo");
        final GroupConfig groupConfig = new GroupConfig(
            new DateHistogramGroupConfig.CalendarInterval("boo", new DateHistogramInterval("1h")), null, terms);
        final RollupJobConfig config = new RollupJobConfig("foo", "index", "rollup", "*/5 * * * * ?", 10,  groupConfig, emptyList(), null);
        RollupJobCaps cap = new RollupJobCaps(config);
        Set<RollupJobCaps> caps = new HashSet<>();
        caps.add(cap);
        QueryBuilder rewritten = TransportRollupSearchAction.rewriteQuery(new TermQueryBuilder("foo", "bar"), caps);
        assertThat(rewritten, instanceOf(TermQueryBuilder.class));
        assertThat(((TermQueryBuilder)rewritten).fieldName(), equalTo("foo.terms.value"));
    }

    public void testTermsQuery() {
        final TermsGroupConfig terms = new TermsGroupConfig("foo");
        final GroupConfig groupConfig = new GroupConfig(
            new DateHistogramGroupConfig.CalendarInterval("boo", new DateHistogramInterval("1h")), null, terms);
        final RollupJobConfig config = new RollupJobConfig("foo", "index", "rollup", "*/5 * * * * ?", 10,  groupConfig, emptyList(), null);
        RollupJobCaps cap = new RollupJobCaps(config);
        Set<RollupJobCaps> caps = new HashSet<>();
        caps.add(cap);
        QueryBuilder original = new TermsQueryBuilder("foo", Arrays.asList("bar", "baz"));
        QueryBuilder rewritten = TransportRollupSearchAction.rewriteQuery(original, caps);
        assertThat(rewritten, instanceOf(TermsQueryBuilder.class));
        assertNotSame(rewritten, original);
        assertThat(((TermsQueryBuilder)rewritten).fieldName(), equalTo("foo.terms.value"));
        assertThat(((TermsQueryBuilder)rewritten).values(),  equalTo(Arrays.asList("bar", "baz")));
    }

    public void testCompounds() {
        final GroupConfig groupConfig = new GroupConfig(
            new DateHistogramGroupConfig.CalendarInterval("foo", new DateHistogramInterval("1h")));
        final RollupJobConfig config = new RollupJobConfig("foo", "index", "rollup", "*/5 * * * * ?", 10,  groupConfig, emptyList(), null);
        RollupJobCaps cap = new RollupJobCaps(config);
        Set<RollupJobCaps> caps = new HashSet<>();
        caps.add(cap);

        BoolQueryBuilder builder = new BoolQueryBuilder();
        builder.must(getQueryBuilder(2));
        QueryBuilder rewritten = TransportRollupSearchAction.rewriteQuery(builder, caps);
        assertThat(rewritten, instanceOf(BoolQueryBuilder.class));
        assertThat(((BoolQueryBuilder)rewritten).must().size(), equalTo(1));
    }

    public void testMatchAll() {
        final GroupConfig groupConfig = new GroupConfig(
            new DateHistogramGroupConfig.CalendarInterval("foo", new DateHistogramInterval("1h")));
        final RollupJobConfig config = new RollupJobConfig("foo", "index", "rollup", "*/5 * * * * ?", 10,  groupConfig, emptyList(), null);
        RollupJobCaps cap = new RollupJobCaps(config);
        Set<RollupJobCaps> caps = new HashSet<>();
        caps.add(cap);
        QueryBuilder rewritten = TransportRollupSearchAction.rewriteQuery(new MatchAllQueryBuilder(), caps);
        assertThat(rewritten, instanceOf(MatchAllQueryBuilder.class));
    }

    public void testAmbiguousResolution() {
        final TermsGroupConfig terms = new TermsGroupConfig("foo");
        final GroupConfig groupConfig = new GroupConfig(
            new DateHistogramGroupConfig.CalendarInterval("foo", new DateHistogramInterval("1h")), null, terms);
        final RollupJobConfig config = new RollupJobConfig("foo", "index", "rollup", "*/5 * * * * ?", 10,  groupConfig, emptyList(), null);
        RollupJobCaps cap = new RollupJobCaps(config);
        Set<RollupJobCaps> caps = new HashSet<>();
        caps.add(cap);
        IllegalArgumentException e = expectThrows(IllegalArgumentException.class,
                () -> TransportRollupSearchAction.rewriteQuery(new RangeQueryBuilder("foo").gt(1), caps));
        assertThat(e.getMessage(), equalTo("Ambiguous field name resolution when mapping to rolled fields.  " +
                "Field name [foo] was mapped to: [foo.date_histogram.timestamp,foo.terms.value]."));
    }

    public static QueryBuilder getQueryBuilder(int levels) {
        if (levels == 0) {
            return ESTestCase.randomBoolean() ? new MatchAllQueryBuilder() : new RangeQueryBuilder("foo").gt(1);
        }

        int choice = ESTestCase.randomIntBetween(0,5);
        if (choice == 0) {
            BoolQueryBuilder b = new BoolQueryBuilder();
            b.must(getQueryBuilder(levels - 1));
            b.must(getQueryBuilder(levels - 1));
            b.mustNot(getQueryBuilder(levels - 1));
            b.should(getQueryBuilder(levels - 1));
            b.filter(getQueryBuilder(levels - 1));
            return b;
        } else if (choice == 1) {
            return new ConstantScoreQueryBuilder(getQueryBuilder(levels - 1));
        } else if (choice == 2) {
            return new BoostingQueryBuilder(getQueryBuilder(levels - 1), getQueryBuilder(levels - 1));
        } else if (choice == 3) {
            DisMaxQueryBuilder b = new DisMaxQueryBuilder();
            b.add(getQueryBuilder(levels - 1));
            b.add(getQueryBuilder(levels - 1));
        } else if (choice == 4) {
            return new MatchAllQueryBuilder();
        } else if (choice == 5) {
            return new TermQueryBuilder("foo", "bar");
        }

        return new RangeQueryBuilder("foo").gt(1);
    }

    public void testPostFilter() {
        String[] normalIndices = new String[]{randomAlphaOfLength(10)};
        String[] rollupIndices = new String[]{randomAlphaOfLength(10)};
        TransportRollupSearchAction.RollupSearchContext ctx
                = new TransportRollupSearchAction.RollupSearchContext(normalIndices, rollupIndices, Collections.emptySet());
        SearchSourceBuilder source = new SearchSourceBuilder();
        source.aggregation(new DateHistogramAggregationBuilder("foo").field("foo").fixedInterval(new DateHistogramInterval("123ms")));
        source.postFilter(new TermQueryBuilder("foo", "bar"));
        source.size(0);
        SearchRequest request = new SearchRequest(normalIndices, source);
        NamedWriteableRegistry registry = mock(NamedWriteableRegistry.class);
        Exception e = expectThrows(IllegalArgumentException.class,
                () -> TransportRollupSearchAction.createMSearchRequest(request, registry, ctx));
        assertThat(e.getMessage(), equalTo("Rollup search does not support post filtering."));
    }

    public void testSuggest() {
        String[] normalIndices = new String[]{ESTestCase.randomAlphaOfLength(10)};
        SearchSourceBuilder source = new SearchSourceBuilder();
        source.suggest(new SuggestBuilder());
        source.size(0);
        SearchRequest request = new SearchRequest(normalIndices, source);
        Exception e = expectThrows(IllegalArgumentException.class,
                () -> TransportRollupSearchAction.validateSearchRequest(request));
        assertThat(e.getMessage(), equalTo("Rollup search does not support suggestors."));
    }

    public void testHighlighters() {
        String[] normalIndices = new String[]{ESTestCase.randomAlphaOfLength(10)};
        SearchSourceBuilder source = new SearchSourceBuilder();
        source.highlighter(new HighlightBuilder());
        source.size(0);
        SearchRequest request = new SearchRequest(normalIndices, source);
        Exception e = expectThrows(IllegalArgumentException.class,
                () -> TransportRollupSearchAction.validateSearchRequest(request));
        assertThat(e.getMessage(), equalTo("Rollup search does not support highlighting."));
    }

    public void testProfiling() {
        String[] normalIndices = new String[]{ESTestCase.randomAlphaOfLength(10)};
        SearchSourceBuilder source = new SearchSourceBuilder();
        source.profile(true);
        source.size(0);
        SearchRequest request = new SearchRequest(normalIndices, source);
        Exception e = expectThrows(IllegalArgumentException.class,
                () -> TransportRollupSearchAction.validateSearchRequest(request));
        assertThat(e.getMessage(), equalTo("Rollup search does not support profiling at the moment."));
    }

    public void testExplain() {
        String[] normalIndices = new String[]{ESTestCase.randomAlphaOfLength(10)};
        SearchSourceBuilder source = new SearchSourceBuilder();
        source.explain(true);
        source.size(0);
        SearchRequest request = new SearchRequest(normalIndices, source);
        Exception e = expectThrows(IllegalArgumentException.class,
                () -> TransportRollupSearchAction.validateSearchRequest(request));
        assertThat(e.getMessage(), equalTo("Rollup search does not support explaining."));
    }

    public void testNoRollupAgg() {
        String[] normalIndices = new String[]{};
        String[] rollupIndices = new String[]{randomAlphaOfLength(10)};
        TransportRollupSearchAction.RollupSearchContext ctx
                = new TransportRollupSearchAction.RollupSearchContext(normalIndices, rollupIndices, Collections.emptySet());
        SearchSourceBuilder source = new SearchSourceBuilder();
        source.query(new MatchAllQueryBuilder());
        source.size(0);
        SearchRequest request = new SearchRequest(rollupIndices, source);
        NamedWriteableRegistry registry = mock(NamedWriteableRegistry.class);
        MultiSearchRequest msearch = TransportRollupSearchAction.createMSearchRequest(request, registry, ctx);
        assertThat(msearch.requests().size(), equalTo(1));
        assertThat(msearch.requests().get(0), equalTo(request));
    }


    public void testNoLiveNoRollup() {
        String[] normalIndices = new String[0];
        String[] rollupIndices = new String[0];
        TransportRollupSearchAction.RollupSearchContext ctx
                = new TransportRollupSearchAction.RollupSearchContext(normalIndices, rollupIndices, Collections.emptySet());
        SearchSourceBuilder source = new SearchSourceBuilder();
        source.query(new MatchAllQueryBuilder());
        source.size(0);
        SearchRequest request = new SearchRequest(normalIndices, source);
        NamedWriteableRegistry registry = mock(NamedWriteableRegistry.class);
        Exception e = expectThrows(IllegalArgumentException.class,
                () -> TransportRollupSearchAction.createMSearchRequest(request, registry, ctx));
        assertThat(e.getMessage(), equalTo("Must specify at least one rollup index in _rollup_search API"));
    }

    public void testLiveOnlyCreateMSearch() {
        String[] normalIndices = new String[]{randomAlphaOfLength(10)};
        String[] rollupIndices = new String[0];
        TransportRollupSearchAction.RollupSearchContext ctx
                = new TransportRollupSearchAction.RollupSearchContext(normalIndices, rollupIndices, Collections.emptySet());
        SearchSourceBuilder source = new SearchSourceBuilder();
        source.query(new MatchAllQueryBuilder());
        source.size(0);
        SearchRequest request = new SearchRequest(normalIndices, source);
        NamedWriteableRegistry registry = mock(NamedWriteableRegistry.class);
        MultiSearchRequest msearch = TransportRollupSearchAction.createMSearchRequest(request, registry, ctx);
        assertThat(msearch.requests().size(), equalTo(1));
        assertThat(msearch.requests().get(0), equalTo(request));
    }

    public void testGood() {
        final GroupConfig groupConfig = new GroupConfig(
            new DateHistogramGroupConfig.CalendarInterval("foo", new DateHistogramInterval("1h")));
        final RollupJobConfig config = new RollupJobConfig("foo", "index", "rollup", "*/5 * * * * ?", 10,  groupConfig, emptyList(), null);
        RollupJobCaps cap = new RollupJobCaps(config);
        Set<RollupJobCaps> caps = singleton(cap);

        String[] normalIndices = new String[]{ESTestCase.randomAlphaOfLength(10)};
        String[] rollupIndices = new String[]{ESTestCase.randomAlphaOfLength(10)};
        String[] combinedIndices = new String[]{normalIndices[0], rollupIndices[0]};

        TransportRollupSearchAction.RollupSearchContext ctx
                = new TransportRollupSearchAction.RollupSearchContext(normalIndices, rollupIndices, caps);

        SearchSourceBuilder source = new SearchSourceBuilder();
        source.query(getQueryBuilder(1));
        source.size(0);
        source.aggregation(new DateHistogramAggregationBuilder("foo").field("foo")
                .calendarInterval(config.getGroupConfig().getDateHistogram().getInterval()));
        SearchRequest request = new SearchRequest(combinedIndices, source);

        MultiSearchRequest msearch = TransportRollupSearchAction.createMSearchRequest(request, namedWriteableRegistry, ctx);
        assertThat(msearch.requests().size(), equalTo(2));
        assertThat(msearch.requests().get(0), equalTo(new SearchRequest(normalIndices, request.source())));

        SearchRequest normal = msearch.requests().get(0);
        assertThat(normal.indices().length, equalTo(1));
        assertThat(normal.indices()[0], equalTo(normalIndices[0]));

        SearchRequest rollup = msearch.requests().get(1);
        assertThat(rollup.indices().length, equalTo(1));
        assertThat(rollup.indices()[0], equalTo(rollupIndices[0]));
        assert(rollup.source().aggregations().getAggregatorFactories().iterator().next() instanceof FilterAggregationBuilder);
    }

    public void testGoodButNullQuery() {
        String[] normalIndices = new String[]{randomAlphaOfLength(10)};
        String[] rollupIndices = new String[]{randomAlphaOfLength(10)};
        String[] combinedIndices = new String[]{normalIndices[0], rollupIndices[0]};

        SearchSourceBuilder source = new SearchSourceBuilder();
        source.query(null);
        source.size(0);
        source.aggregation(new DateHistogramAggregationBuilder("foo").field("foo").calendarInterval(new DateHistogramInterval("1d")));
        SearchRequest request = new SearchRequest(combinedIndices, source);

        final GroupConfig groupConfig = new GroupConfig(
            new DateHistogramGroupConfig.CalendarInterval("foo", new DateHistogramInterval("1d"), null, DateTimeZone.UTC.getID()));
        final RollupJobConfig job = new RollupJobConfig("foo", "index", "rollup", "*/5 * * * * ?", 10,  groupConfig, emptyList(), null);
        Set<RollupJobCaps> caps = singleton(new RollupJobCaps(job));

        TransportRollupSearchAction.RollupSearchContext ctx
                = new TransportRollupSearchAction.RollupSearchContext(normalIndices, rollupIndices, caps);

        MultiSearchRequest msearch = TransportRollupSearchAction.createMSearchRequest(request, namedWriteableRegistry, ctx);
        assertThat(msearch.requests().size(), equalTo(2));
        assertThat(msearch.requests().get(0), equalTo(new SearchRequest(normalIndices, request.source())));

        SearchRequest normal = msearch.requests().get(0);
        assertThat(normal.indices().length, equalTo(1));
        assertThat(normal.indices()[0], equalTo(normalIndices[0]));

        SearchRequest rollup = msearch.requests().get(1);
        assertThat(rollup.indices().length, equalTo(1));
        assertThat(rollup.indices()[0], equalTo(rollupIndices[0]));
        assert(rollup.source().aggregations().getAggregatorFactories().iterator().next() instanceof FilterAggregationBuilder);
    }

    public void testTwoMatchingJobs() {
        final GroupConfig groupConfig = new GroupConfig(
            new DateHistogramGroupConfig.CalendarInterval("foo", new DateHistogramInterval("1h")), null, null);
        final RollupJobConfig job = new RollupJobConfig("foo", "index", "rollup", "*/5 * * * * ?", 10,  groupConfig, emptyList(), null);
        RollupJobCaps cap = new RollupJobCaps(job);

        // so that the jobs aren't exactly equal
        final List<MetricConfig> metricConfigs = ConfigTestHelpers.randomMetricsConfigs(random());
        final RollupJobConfig job2 =
            new RollupJobConfig("foo2", "index", job.getRollupIndex(), "*/5 * * * * ?", 10,  groupConfig, metricConfigs, null);
        RollupJobCaps cap2 = new RollupJobCaps(job2);

        Set<RollupJobCaps> caps = new HashSet<>(2);
        caps.add(cap);
        caps.add(cap2);

        String[] normalIndices = new String[]{ESTestCase.randomAlphaOfLength(10)};
        String[] rollupIndices = new String[]{ESTestCase.randomAlphaOfLength(10)};
        String[] combinedIndices = new String[]{normalIndices[0], rollupIndices[0]};

        TransportRollupSearchAction.RollupSearchContext ctx
                = new TransportRollupSearchAction.RollupSearchContext(normalIndices, rollupIndices, caps);

        SearchSourceBuilder source = new SearchSourceBuilder();
        source.query(getQueryBuilder(1));
        source.size(0);
        source.aggregation(new DateHistogramAggregationBuilder("foo").field("foo")
                .calendarInterval(job.getGroupConfig().getDateHistogram().getInterval()));
        SearchRequest request = new SearchRequest(combinedIndices, source);

        MultiSearchRequest msearch = TransportRollupSearchAction.createMSearchRequest(request, namedWriteableRegistry, ctx);
        assertThat(msearch.requests().size(), equalTo(2));

        assertThat(msearch.requests().get(0), equalTo(new SearchRequest(normalIndices, request.source())));
        SearchRequest normal = msearch.requests().get(0);
        assertThat(normal.indices().length, equalTo(1));
        assertThat(normal.indices()[0], equalTo(normalIndices[0]));

        SearchRequest rollup = msearch.requests().get(1);
        assertThat(rollup.indices().length, equalTo(1));
        assertThat(rollup.indices()[0], equalTo(rollupIndices[0]));
        assert(rollup.source().aggregations().getAggregatorFactories().iterator().next() instanceof FilterAggregationBuilder);

        assertThat(msearch.requests().size(), equalTo(2));
    }

    public void testTwoMatchingJobsOneBetter() {
        final GroupConfig groupConfig =
            new GroupConfig(new DateHistogramGroupConfig.CalendarInterval("foo", new DateHistogramInterval("1h")), null, null);
        final RollupJobConfig job =
            new RollupJobConfig("foo", "index", "rollup", "*/5 * * * * ?", 10,  groupConfig, emptyList(), null);
        RollupJobCaps cap = new RollupJobCaps(job);

        final GroupConfig groupConfig2 =
            new GroupConfig(groupConfig.getDateHistogram(), randomHistogramGroupConfig(random()), null);
        final RollupJobConfig job2 =
            new RollupJobConfig("foo2", "index", job.getRollupIndex(), "*/5 * * * * ?", 10,  groupConfig2, emptyList(), null);
        RollupJobCaps cap2 = new RollupJobCaps(job2);

        Set<RollupJobCaps> caps = new HashSet<>(2);
        caps.add(cap);
        caps.add(cap2);

        String[] normalIndices = new String[]{ESTestCase.randomAlphaOfLength(10)};
        String[] rollupIndices = new String[]{ESTestCase.randomAlphaOfLength(10)};
        String[] combinedIndices = new String[]{normalIndices[0], rollupIndices[0]};

        TransportRollupSearchAction.RollupSearchContext ctx
                = new TransportRollupSearchAction.RollupSearchContext(normalIndices, rollupIndices, caps);

        SearchSourceBuilder source = new SearchSourceBuilder();
        source.query(getQueryBuilder(1));
        source.size(0);
        source.aggregation(new DateHistogramAggregationBuilder("foo").field("foo")
                .calendarInterval(job.getGroupConfig().getDateHistogram().getInterval()));
        SearchRequest request = new SearchRequest(combinedIndices, source);

        MultiSearchRequest msearch = TransportRollupSearchAction.createMSearchRequest(request, namedWriteableRegistry, ctx);
        assertThat(msearch.requests().size(), equalTo(2));

        assertThat(msearch.requests().get(0), equalTo(new SearchRequest(normalIndices, request.source())));
        SearchRequest normal = msearch.requests().get(0);
        assertThat(normal.indices().length, equalTo(1));
        assertThat(normal.indices()[0], equalTo(normalIndices[0]));

        SearchRequest rollup = msearch.requests().get(1);
        assertThat(rollup.indices().length, equalTo(1));
        assertThat(rollup.indices()[0], equalTo(rollupIndices[0]));
        assert(rollup.source().aggregations().getAggregatorFactories().iterator().next() instanceof FilterAggregationBuilder);


        // The executed query should match the first job ("foo") because the second job contained a histo and the first didn't,
        // so the first job will be "better"
        BoolQueryBuilder bool1 = new BoolQueryBuilder()
                .must(TransportRollupSearchAction.rewriteQuery(request.source().query(), caps))
                .filter(new TermQueryBuilder(RollupField.formatMetaField(RollupField.ID.getPreferredName()), "foo"))
                .filter(new TermsQueryBuilder(RollupField.formatMetaField(RollupField.VERSION_FIELD),
                    new long[]{Rollup.ROLLUP_VERSION_V1, Rollup.ROLLUP_VERSION_V2}));
        assertThat(msearch.requests().get(1).source().query(), equalTo(bool1));
    }

    public void testNoIndicesToSeparate() {
        String[] indices = new String[]{};
        ImmutableOpenMap<String, IndexMetaData> meta = ImmutableOpenMap.<String, IndexMetaData>builder().build();
        expectThrows(IllegalArgumentException.class, () -> TransportRollupSearchAction.separateIndices(indices, meta));
    }

    public void testSeparateAll() {
        String[] indices = new String[]{MetaData.ALL, "foo"};
        ImmutableOpenMap<String, IndexMetaData> meta = ImmutableOpenMap.<String, IndexMetaData>builder().build();
        IllegalArgumentException e = expectThrows(IllegalArgumentException.class,
                () -> TransportRollupSearchAction.separateIndices(indices, meta));
        assertThat(e.getMessage(), equalTo("Searching _all via RollupSearch endpoint is not supported at this time."));
    }

    public void testEmptyMetadata() {
        String[] indices = new String[]{"foo", "bar"};
        ImmutableOpenMap<String, IndexMetaData> meta = ImmutableOpenMap.<String, IndexMetaData>builder().build();
        TransportRollupSearchAction.RollupSearchContext result
                = TransportRollupSearchAction.separateIndices(indices, meta);
        assertThat(result.getLiveIndices().length, equalTo(2));
        assertThat(result.getRollupIndices().length, equalTo(0));
        assertThat(result.getJobCaps().size(), equalTo(0));
    }

    public void testNoMatchingIndexInMetadata() {
        String[] indices = new String[]{"foo"};
        IndexMetaData indexMetaData = mock(IndexMetaData.class);
        ImmutableOpenMap.Builder<String, IndexMetaData> meta = ImmutableOpenMap.builder(1);
        meta.put("bar", indexMetaData);
        TransportRollupSearchAction.RollupSearchContext result
                = TransportRollupSearchAction.separateIndices(indices, meta.build());
        assertThat(result.getLiveIndices().length, equalTo(1));
        assertThat(result.getRollupIndices().length, equalTo(0));
        assertThat(result.getJobCaps().size(), equalTo(0));
    }

    public void testMatchingIndexInMetadata() throws IOException {
        String[] indices = new String[]{"foo"};

        String jobName = randomAlphaOfLength(5);
        RollupJobConfig job = ConfigTestHelpers.randomRollupJobConfig(random(), jobName);

        MappingMetaData mappingMeta = new MappingMetaData(RollupField.TYPE_NAME,
                Collections.singletonMap(RollupField.TYPE_NAME,
                        Collections.singletonMap("_meta",
                                Collections.singletonMap(RollupField.ROLLUP_META,
                                        Collections.singletonMap(jobName, job)))));

        ImmutableOpenMap.Builder<String, MappingMetaData> mappings = ImmutableOpenMap.builder(1);
        mappings.put(RollupField.TYPE_NAME, mappingMeta);
        IndexMetaData meta = Mockito.mock(IndexMetaData.class);
        when(meta.getMappings()).thenReturn(mappings.build());

        ImmutableOpenMap.Builder<String, IndexMetaData> metaMap = ImmutableOpenMap.builder(1);
        metaMap.put("foo", meta);
        TransportRollupSearchAction.RollupSearchContext result
                = TransportRollupSearchAction.separateIndices(indices, metaMap.build());
        assertThat(result.getLiveIndices().length, equalTo(0));
        assertThat(result.getRollupIndices().length, equalTo(1));
        assertThat(result.getRollupIndices()[0], equalTo("foo"));
        assertThat(result.getJobCaps().size(), equalTo(1));
    }

    public void testLiveOnlyProcess() {
        String[] indices = new String[]{"foo"};
        IndexMetaData indexMetaData = mock(IndexMetaData.class);
        ImmutableOpenMap.Builder<String, IndexMetaData> meta = ImmutableOpenMap.builder(1);
        meta.put("bar", indexMetaData);
        TransportRollupSearchAction.RollupSearchContext result
                = TransportRollupSearchAction.separateIndices(indices, meta.build());

        SearchResponse response = mock(SearchResponse.class);
        MultiSearchResponse.Item item = new MultiSearchResponse.Item(response, null);
        MultiSearchResponse msearchResponse = new MultiSearchResponse(new MultiSearchResponse.Item[]{item}, 1);

        SearchResponse r = TransportRollupSearchAction.processResponses(result,
                msearchResponse, mock(InternalAggregation.ReduceContext.class));
        assertThat(r, equalTo(response));
    }

    public void testRollupOnly() throws IOException {
        String[] indices = new String[]{"foo"};

        String jobName = randomAlphaOfLength(5);
        RollupJobConfig job = ConfigTestHelpers.randomRollupJobConfig(random(), jobName);

        MappingMetaData mappingMeta = new MappingMetaData(RollupField.TYPE_NAME,
                Collections.singletonMap(RollupField.TYPE_NAME,
                        Collections.singletonMap("_meta",
                                Collections.singletonMap(RollupField.ROLLUP_META,
                                        Collections.singletonMap(jobName, job)))));

        ImmutableOpenMap.Builder<String, MappingMetaData> mappings = ImmutableOpenMap.builder(1);
        mappings.put(RollupField.TYPE_NAME, mappingMeta);
        IndexMetaData indexMeta = Mockito.mock(IndexMetaData.class);
        when(indexMeta.getMappings()).thenReturn(mappings.build());

        ImmutableOpenMap.Builder<String, IndexMetaData> metaMap = ImmutableOpenMap.builder(1);
        metaMap.put("foo", indexMeta);
        TransportRollupSearchAction.RollupSearchContext result
                = TransportRollupSearchAction.separateIndices(indices, metaMap.build());

        SearchResponse response = mock(SearchResponse.class);
        when(response.getTook()).thenReturn(new TimeValue(100));
        List<InternalAggregation> aggTree = new ArrayList<>(1);
        InternalFilter filter = mock(InternalFilter.class);

        List<InternalAggregation> subaggs = new ArrayList<>(2);
        Map<String, Object> metadata = new HashMap<>(1);
        metadata.put(RollupField.ROLLUP_META + "." + RollupField.COUNT_FIELD, "foo." + RollupField.COUNT_FIELD);
        InternalSum sum = mock(InternalSum.class);
        when(sum.getValue()).thenReturn(10.0);
        when(sum.value()).thenReturn(10.0);
        when(sum.getName()).thenReturn("foo");
        when(sum.getMetaData()).thenReturn(metadata);
        when(sum.getType()).thenReturn(SumAggregationBuilder.NAME);
        subaggs.add(sum);

        InternalSum count = mock(InternalSum.class);
        when(count.getValue()).thenReturn(2.0);
        when(count.value()).thenReturn(2.0);
        when(count.getName()).thenReturn("foo." + RollupField.COUNT_FIELD);
        when(count.getMetaData()).thenReturn(null);
        when(count.getType()).thenReturn(SumAggregationBuilder.NAME);
        subaggs.add(count);

        when(filter.getAggregations()).thenReturn(new InternalAggregations(subaggs));
        when(filter.getName()).thenReturn("filter_foo");
        aggTree.add(filter);

        Aggregations mockAggs = new InternalAggregations(aggTree);
        when(response.getAggregations()).thenReturn(mockAggs);
        MultiSearchResponse.Item item = new MultiSearchResponse.Item(response, null);
        MultiSearchResponse msearchResponse = new MultiSearchResponse(new MultiSearchResponse.Item[]{item}, 1);

        SearchResponse r = TransportRollupSearchAction.processResponses(result,
                msearchResponse, mock(InternalAggregation.ReduceContext.class));

        assertNotNull(r);
        Aggregations responseAggs = r.getAggregations();
        Avg avg = responseAggs.get("foo");
        assertThat(avg.getValue(), IsEqual.equalTo(5.0));
    }

    public void testTooManyRollups() throws IOException {
        String[] indices = new String[]{"foo", "bar"};

        String jobName = randomAlphaOfLength(5);
        RollupJobConfig job = ConfigTestHelpers.randomRollupJobConfig(random(), jobName);

        MappingMetaData mappingMeta = new MappingMetaData(RollupField.TYPE_NAME,
                Collections.singletonMap(RollupField.TYPE_NAME,
                        Collections.singletonMap("_meta",
                                Collections.singletonMap(RollupField.ROLLUP_META,
                                        Collections.singletonMap(jobName, job)))));

        ImmutableOpenMap.Builder<String, MappingMetaData> mappings = ImmutableOpenMap.builder(1);
        mappings.put(RollupField.TYPE_NAME, mappingMeta);
        IndexMetaData indexMeta = Mockito.mock(IndexMetaData.class);
        when(indexMeta.getMappings()).thenReturn(mappings.build());

        ImmutableOpenMap.Builder<String, IndexMetaData> metaMap = ImmutableOpenMap.builder(2);
        metaMap.put("foo", indexMeta);
        metaMap.put("bar", indexMeta);
        IllegalArgumentException e = expectThrows(IllegalArgumentException.class,
                () -> TransportRollupSearchAction.separateIndices(indices, metaMap.build()));
        assertThat(e.getMessage(), equalTo("RollupSearch currently only supports searching one rollup index at a time. " +
            "Found the following rollup indices: [foo, bar]"));
    }

    public void testEmptyMsearch() {
        TransportRollupSearchAction.RollupSearchContext result
                = new TransportRollupSearchAction.RollupSearchContext(new String[0], new String[0], Collections.emptySet());
        MultiSearchResponse msearchResponse = new MultiSearchResponse(new MultiSearchResponse.Item[0], 1);

        RuntimeException e = expectThrows(RuntimeException.class, () -> TransportRollupSearchAction.processResponses(result,
                msearchResponse, mock(InternalAggregation.ReduceContext.class)));
        assertThat(e.getMessage(), equalTo("MSearch response was empty, cannot unroll RollupSearch results"));
    }

    public void testBoth() throws IOException {
        String[] indices = new String[]{"foo", "bar"};

        String jobName = randomAlphaOfLength(5);
        RollupJobConfig job = ConfigTestHelpers.randomRollupJobConfig(random(), jobName);

        MappingMetaData mappingMeta = new MappingMetaData(RollupField.TYPE_NAME,
                Collections.singletonMap(RollupField.TYPE_NAME,
                        Collections.singletonMap("_meta",
                                Collections.singletonMap(RollupField.ROLLUP_META,
                                        Collections.singletonMap(jobName, job)))));

        ImmutableOpenMap.Builder<String, MappingMetaData> mappings = ImmutableOpenMap.builder(1);
        mappings.put(RollupField.TYPE_NAME, mappingMeta);
        IndexMetaData indexMeta = Mockito.mock(IndexMetaData.class);
        when(indexMeta.getMappings()).thenReturn(mappings.build());

        MappingMetaData liveMappingMetadata = new MappingMetaData("bar", Collections.emptyMap());

        ImmutableOpenMap.Builder<String, MappingMetaData> liveMappings = ImmutableOpenMap.builder(1);
        liveMappings.put("bar", liveMappingMetadata);
        IndexMetaData liveIndexMeta = Mockito.mock(IndexMetaData.class);
        when(liveIndexMeta.getMappings()).thenReturn(liveMappings.build());

        ImmutableOpenMap.Builder<String, IndexMetaData> metaMap = ImmutableOpenMap.builder(2);
        metaMap.put("foo", indexMeta);
        metaMap.put("bar", liveIndexMeta);
        TransportRollupSearchAction.RollupSearchContext separateIndices
                = TransportRollupSearchAction.separateIndices(indices, metaMap.build());


        SearchResponse protoResponse = mock(SearchResponse.class);
        when(protoResponse.getTook()).thenReturn(new TimeValue(100));
        List<InternalAggregation> protoAggTree = new ArrayList<>(1);
        InternalAvg internalAvg = new InternalAvg("foo", 10, 2, DocValueFormat.RAW, emptyList(), null);
        protoAggTree.add(internalAvg);
        Aggregations protoMockAggs = new InternalAggregations(protoAggTree);
        when(protoResponse.getAggregations()).thenReturn(protoMockAggs);
        MultiSearchResponse.Item unrolledResponse = new MultiSearchResponse.Item(protoResponse, null);

        SearchResponse responseWithout = mock(SearchResponse.class);
        when(responseWithout.getTook()).thenReturn(new TimeValue(100));
        List<InternalAggregation> aggTree = new ArrayList<>(1);
        InternalFilter filter = mock(InternalFilter.class);

        List<InternalAggregation> subaggs = new ArrayList<>(2);
        Map<String, Object> metadata = new HashMap<>(1);
        metadata.put(RollupField.ROLLUP_META + "." + RollupField.COUNT_FIELD, "foo." + RollupField.COUNT_FIELD);
        InternalSum sum = mock(InternalSum.class);
        when(sum.getValue()).thenReturn(10.0);
        when(sum.value()).thenReturn(10.0);
        when(sum.getName()).thenReturn("foo");
        when(sum.getMetaData()).thenReturn(metadata);
        when(sum.getType()).thenReturn(SumAggregationBuilder.NAME);
        subaggs.add(sum);

        InternalSum count = mock(InternalSum.class);
        when(count.getValue()).thenReturn(2.0);
        when(count.value()).thenReturn(2.0);
        when(count.getName()).thenReturn("foo." + RollupField.COUNT_FIELD);
        when(count.getMetaData()).thenReturn(null);
        when(count.getType()).thenReturn(SumAggregationBuilder.NAME);
        subaggs.add(count);

        when(filter.getAggregations()).thenReturn(new InternalAggregations(subaggs));
        when(filter.getName()).thenReturn("filter_foo");
        aggTree.add(filter);

        Aggregations mockAggsWithout = new InternalAggregations(aggTree);
        when(responseWithout.getAggregations()).thenReturn(mockAggsWithout);
        MultiSearchResponse.Item rolledResponse = new MultiSearchResponse.Item(responseWithout, null);

        MultiSearchResponse msearchResponse
                = new MultiSearchResponse(new MultiSearchResponse.Item[]{unrolledResponse, rolledResponse}, 123);

        SearchResponse response = TransportRollupSearchAction.processResponses(separateIndices, msearchResponse,
                mock(InternalAggregation.ReduceContext.class));

        assertNotNull(response);
        Aggregations responseAggs = response.getAggregations();
        assertNotNull(responseAggs);
        Avg avg = responseAggs.get("foo");
        assertThat(avg.getValue(), IsEqual.equalTo(5.0));

    }
}<|MERGE_RESOLUTION|>--- conflicted
+++ resolved
@@ -118,14 +118,9 @@
         assertThat(e.getMessage(), equalTo("Unsupported Query in search request: [match_phrase]"));
     }
 
-<<<<<<< HEAD
-    public void testRange() {
+    public void testRangeTimezoneUTC() {
         final GroupConfig groupConfig = new GroupConfig(
             new DateHistogramGroupConfig.CalendarInterval("foo", new DateHistogramInterval("1h")));
-=======
-    public void testRangeTimezoneUTC() {
-        final GroupConfig groupConfig = new GroupConfig(new DateHistogramGroupConfig("foo", new DateHistogramInterval("1h")));
->>>>>>> 7a407f56
         final RollupJobConfig config = new RollupJobConfig("foo", "index", "rollup", "*/5 * * * * ?", 10,  groupConfig, emptyList(), null);
         RollupJobCaps cap = new RollupJobCaps(config);
         Set<RollupJobCaps> caps = new HashSet<>();
