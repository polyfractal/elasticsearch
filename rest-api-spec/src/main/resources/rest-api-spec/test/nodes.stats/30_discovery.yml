--- conflicted
+++ resolved
@@ -1,13 +1,7 @@
 ---
 "Discovery stats":
-<<<<<<< HEAD
-
-  - do:
-      cluster.state: {}
-=======
   - skip:
       features: [arbitrary_key]
->>>>>>> 1f019eba
 
   - do:
       nodes.info:
