/*
 * Licensed to Elasticsearch under one or more contributor
 * license agreements. See the NOTICE file distributed with
 * this work for additional information regarding copyright
 * ownership. Elasticsearch licenses this file to you under
 * the Apache License, Version 2.0 (the "License"); you may
 * not use this file except in compliance with the License.
 * You may obtain a copy of the License at
 *
 *    http://www.apache.org/licenses/LICENSE-2.0
 *
 * Unless required by applicable law or agreed to in writing,
 * software distributed under the License is distributed on an
 * "AS IS" BASIS, WITHOUT WARRANTIES OR CONDITIONS OF ANY
 * KIND, either express or implied.  See the License for the
 * specific language governing permissions and limitations
 * under the License.
 */

package org.elasticsearch.search.aggregations.metrics.percentiles.hdr;

import org.HdrHistogram.DoubleHistogram;
import org.elasticsearch.common.io.stream.StreamInput;
import org.elasticsearch.common.io.stream.StreamOutput;
import org.elasticsearch.common.xcontent.XContentBuilder;
import org.elasticsearch.search.DocValueFormat;
import org.elasticsearch.search.aggregations.InternalAggregation;
import org.elasticsearch.search.aggregations.metrics.InternalNumericMetricsAggregation;
import org.elasticsearch.search.aggregations.pipeline.PipelineAggregator;

import java.io.IOException;
import java.nio.ByteBuffer;
import java.util.Arrays;
import java.util.List;
import java.util.Map;
import java.util.Objects;
import java.util.zip.DataFormatException;

abstract class AbstractInternalHDRPercentiles extends InternalNumericMetricsAggregation.MultiValue {

    protected final double[] keys;
    protected final DoubleHistogram state;
    protected final boolean keyed;

    AbstractInternalHDRPercentiles(String name, double[] keys, DoubleHistogram state, boolean keyed, DocValueFormat format,
            List<PipelineAggregator> pipelineAggregators,
            Map<String, Object> metaData) {
        super(name, pipelineAggregators, metaData);
        this.keys = keys;
        this.state = state;
        this.keyed = keyed;
        this.format = format;
    }

    /**
     * Read from a stream.
     */
    protected AbstractInternalHDRPercentiles(StreamInput in) throws IOException {
        super(in);
        format = in.readNamedWriteable(DocValueFormat.class);
        keys = in.readDoubleArray();
        long minBarForHighestToLowestValueRatio = in.readLong();
        final int serializedLen = in.readVInt();
        byte[] bytes = new byte[serializedLen];
        in.readBytes(bytes, 0, serializedLen);
        ByteBuffer stateBuffer = ByteBuffer.wrap(bytes);
        try {
            state = DoubleHistogram.decodeFromCompressedByteBuffer(stateBuffer, minBarForHighestToLowestValueRatio);
        } catch (DataFormatException e) {
            throw new IOException("Failed to decode DoubleHistogram for aggregation [" + name + "]", e);
        }
        keyed = in.readBoolean();
    }

    @Override
    protected void doWriteTo(StreamOutput out) throws IOException {
        out.writeNamedWriteable(format);
        out.writeDoubleArray(keys);
        out.writeLong(state.getHighestToLowestValueRatio());
        ByteBuffer stateBuffer = ByteBuffer.allocate(state.getNeededByteBufferCapacity());
        final int serializedLen = state.encodeIntoCompressedByteBuffer(stateBuffer);
        out.writeVInt(serializedLen);
        out.writeBytes(stateBuffer.array(), 0, serializedLen);
        out.writeBoolean(keyed);
    }

    @Override
    public double value(String name) {
        return value(Double.parseDouble(name));
    }

    DocValueFormat formatter() {
        return format;
    }

    public abstract double value(double key);

    public long getEstimatedMemoryFootprint() {
        return state.getEstimatedFootprintInBytes();
    }

    @Override
    public AbstractInternalHDRPercentiles doReduce(List<InternalAggregation> aggregations, ReduceContext reduceContext) {
        DoubleHistogram merged = null;
        for (InternalAggregation aggregation : aggregations) {
            final AbstractInternalHDRPercentiles percentiles = (AbstractInternalHDRPercentiles) aggregation;
            if (merged == null) {
                merged = new DoubleHistogram(percentiles.state);
                merged.setAutoResize(true);
            }
            merged.add(percentiles.state);
        }
        return createReduced(getName(), keys, merged, keyed, pipelineAggregators(), getMetaData());
    }

    protected abstract AbstractInternalHDRPercentiles createReduced(String name, double[] keys, DoubleHistogram merged, boolean keyed,
            List<PipelineAggregator> pipelineAggregators, Map<String, Object> metaData);

    @Override
    public XContentBuilder doXContentBody(XContentBuilder builder, Params params) throws IOException {
        if (keyed) {
            builder.startObject(CommonFields.VALUES.getPreferredName());
            for(int i = 0; i < keys.length; ++i) {
                String key = String.valueOf(keys[i]);
                double value = value(keys[i]);
                builder.field(key, state.getTotalCount() == 0 ? null : value);
                if (format != DocValueFormat.RAW && state.getTotalCount() > 0) {
                    builder.field(key + "_as_string",  format.format(value));
                }
            }
            builder.endObject();
        } else {
            builder.startArray(CommonFields.VALUES.getPreferredName());
            for (int i = 0; i < keys.length; i++) {
                double value = value(keys[i]);
                builder.startObject();
                builder.field(CommonFields.KEY.getPreferredName(), keys[i]);
<<<<<<< HEAD
                builder.field(CommonFields.VALUE.getPreferredName(), state.getTotalCount() == 0 ? null : value);
                if (format != DocValueFormat.RAW && state.getTotalCount() > 0) {
                    builder.field(CommonFields.VALUE_AS_STRING.getPreferredName(), format.format(value));
=======
                builder.field(CommonFields.VALUE.getPreferredName(), value);
                if (format != DocValueFormat.RAW) {
                    builder.field(CommonFields.VALUE_AS_STRING.getPreferredName(), format.format(value).toString());
>>>>>>> 7f850bb8
                }
                builder.endObject();
            }
            builder.endArray();
        }
        return builder;
    }

    @Override
    protected boolean doEquals(Object obj) {
        AbstractInternalHDRPercentiles that = (AbstractInternalHDRPercentiles) obj;
        return keyed == that.keyed
                && Arrays.equals(keys, that.keys)
                && Objects.equals(state, that.state);
    }

    @Override
    protected int doHashCode() {
        // we cannot use state.hashCode at the moment because of:
        // https://github.com/HdrHistogram/HdrHistogram/issues/81
        // TODO: upgrade the HDRHistogram library
        return Objects.hash(keyed, Arrays.hashCode(keys), state.getIntegerToDoubleValueConversionRatio(), state.getTotalCount());
    }
}<|MERGE_RESOLUTION|>--- conflicted
+++ resolved
@@ -125,7 +125,7 @@
                 double value = value(keys[i]);
                 builder.field(key, state.getTotalCount() == 0 ? null : value);
                 if (format != DocValueFormat.RAW && state.getTotalCount() > 0) {
-                    builder.field(key + "_as_string",  format.format(value));
+                    builder.field(key + "_as_string",  format.format(value).toString());
                 }
             }
             builder.endObject();
@@ -135,15 +135,9 @@
                 double value = value(keys[i]);
                 builder.startObject();
                 builder.field(CommonFields.KEY.getPreferredName(), keys[i]);
-<<<<<<< HEAD
                 builder.field(CommonFields.VALUE.getPreferredName(), state.getTotalCount() == 0 ? null : value);
                 if (format != DocValueFormat.RAW && state.getTotalCount() > 0) {
-                    builder.field(CommonFields.VALUE_AS_STRING.getPreferredName(), format.format(value));
-=======
-                builder.field(CommonFields.VALUE.getPreferredName(), value);
-                if (format != DocValueFormat.RAW) {
                     builder.field(CommonFields.VALUE_AS_STRING.getPreferredName(), format.format(value).toString());
->>>>>>> 7f850bb8
                 }
                 builder.endObject();
             }
