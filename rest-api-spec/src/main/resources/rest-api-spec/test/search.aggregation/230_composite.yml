---
setup:
  - do:
        indices.create:
          index: test
          body:
              mappings:
                properties:
                  date:
                    type: date
                  keyword:
                    type: keyword
                  long:
                    type: long
                  nested:
                    type: nested
                    properties:
                      nested_long:
                        type: long

  - do:
        indices.create:
          index: other
          body:
            mappings:
              properties:
                date:
                  type: date
                long:
                  type: long
                nested:
                  type: nested
                  properties:
                    nested_long:
                      type: long

  - do:
      index:
        index: test
        id:    1
        body:  { "keyword": "foo", "long": [10, 20], "nested": [{"nested_long": 10}, {"nested_long": 20}] }

  - do:
      index:
        index: test
        id:    2
        body:  { "keyword": ["foo", "bar"] }

  - do:
      index:
        index: test
        id:    3
        body:  { "keyword": "bar", "long": [100, 0], "nested": [{"nested_long": 10}, {"nested_long": 0}] }

  - do:
      index:
        index: test
        id:    4
        body:  { "keyword": "bar", "long": [1000, 0], "nested": [{"nested_long": 1000}, {"nested_long": 20}] }

  - do:
      index:
        index: test
        id:    5
        body:  { "date": "2017-10-20T03:08:45" }

  - do:
      index:
        index: test
        id:    6
        body:  { "date": "2017-10-21T07:00:00" }

  - do:
      index:
        index: other
        id:    0
        body:  { "date": "2017-10-20T03:08:45" }

  - do:
      indices.refresh:
        index: [test, other]

---
"Simple Composite aggregation":
  - do:
      search:
        rest_total_hits_as_int: true
        index: test
        body:
          aggregations:
            test:
              composite:
                sources: [
                  "kw": {
                    "terms": {
                      "field": "keyword"
                    }
                  }
                ]

  - match: {hits.total: 6}
  - length: { aggregations.test.buckets: 2 }
  - match: { aggregations.test.buckets.0.key.kw: "bar" }
  - match: { aggregations.test.buckets.0.doc_count: 3 }
  - match: { aggregations.test.buckets.1.key.kw: "foo" }
  - match: { aggregations.test.buckets.1.doc_count: 2 }

---
"Nested Composite aggregation":
  - do:
      search:
        rest_total_hits_as_int: true
        index: test
        body:
          aggregations:
            test:
              composite:
                sources: [
                  {
                    "long": {
                      "terms": {
                        "field": "long"
                      }
                    }
                  },
                  {
                    "kw": {
                      "terms": {
                        "field": "keyword"
                      }
                    }
                  }
                ]

  - match: {hits.total: 6}
  - length: { aggregations.test.buckets: 5 }
  - match: { aggregations.test.buckets.0.key.long: 0}
  - match: { aggregations.test.buckets.0.key.kw: "bar" }
  - match: { aggregations.test.buckets.0.doc_count: 2 }
  - match: { aggregations.test.buckets.1.key.long: 10 }
  - match: { aggregations.test.buckets.1.key.kw: "foo"}
  - match: { aggregations.test.buckets.1.doc_count: 1 }
  - match: { aggregations.test.buckets.2.key.long: 20 }
  - match: { aggregations.test.buckets.2.key.kw: "foo" }
  - match: { aggregations.test.buckets.2.doc_count: 1 }
  - match: { aggregations.test.buckets.3.key.long: 100}
  - match: { aggregations.test.buckets.3.key.kw: "bar" }
  - match: { aggregations.test.buckets.3.doc_count: 1 }
  - match: { aggregations.test.buckets.4.key.long: 1000 }
  - match: { aggregations.test.buckets.4.key.kw: "bar" }
  - match: { aggregations.test.buckets.4.doc_count: 1 }

---
"Aggregate After":
  - do:
      search:
        rest_total_hits_as_int: true
        index: test
        body:
          aggregations:
            test:
              composite:
                sources: [
                  {
                    "long": {
                      "terms": {
                        "field": "long"
                      }
                    }
                  },
                  {
                    "kw": {
                      "terms": {
                        "field": "keyword"
                      }
                    }
                  }
                ]
                after: { "long": 20, "kw": "foo" }

  - match: {hits.total: 6}
  - length: { aggregations.test.buckets: 2 }
  - match: { aggregations.test.buckets.0.key.long: 100 }
  - match: { aggregations.test.buckets.0.key.kw: "bar" }
  - match: { aggregations.test.buckets.0.doc_count: 1 }
  - match: { aggregations.test.buckets.1.key.long: 1000 }
  - match: { aggregations.test.buckets.1.key.kw: "bar" }
  - match: { aggregations.test.buckets.1.doc_count: 1 }

---
"Aggregate After Missing":
  - do:
      search:
        rest_total_hits_as_int: true
        index: test
        body:
          aggregations:
            test:
              composite:
                sources: [
                  {
                    "kw": {
                      "terms": {
                        "field": "keyword"
                      }
                    }
                  }
                ]
                after: { "kw": "delta" }

  - match: {hits.total: 6}
  - length: { aggregations.test.buckets: 1 }
  - match: { aggregations.test.buckets.0.key.kw: "foo" }
  - match: { aggregations.test.buckets.0.doc_count: 2 }

---
"Invalid Composite aggregation":
  - do:
      catch:      /\[composite\] aggregation cannot be used with a parent aggregation/
      search:
        rest_total_hits_as_int: true
        index: test
        body:
          aggregations:
            test:
              terms:
                field: long
              aggs:
                nested:
                  composite:
                    sources: [
                      {
                        "kw": {
                          "terms": {
                            "field": "keyword"
                          }
                        }
                      }
                    ]

---
"Composite aggregation with format":
  - do:
      search:
        rest_total_hits_as_int: true
        index: test
        body:
          aggregations:
            test:
              composite:
                sources: [
                  {
                    "date": {
                      "date_histogram": {
                        "field": "date",
                        "interval": "1d",
                        "format": "yyyy-MM-dd"
                      }
                    }
                  }
                ]

  - match: {hits.total: 6}
  - length: { aggregations.test.buckets: 2 }
  - match: { aggregations.test.buckets.0.key.date: "2017-10-20" }
  - match: { aggregations.test.buckets.0.doc_count: 1 }
  - match: { aggregations.test.buckets.1.key.date: "2017-10-21" }
  - match: { aggregations.test.buckets.1.doc_count: 1 }

  - do:
        search:
          rest_total_hits_as_int: true
          index: test
          body:
            aggregations:
              test:
                composite:
                  after: {
                    date: "2017-10-20"
                  }
                  sources: [
                    {
                      "date": {
                        "date_histogram": {
                          "field": "date",
                          "interval": "1d",
                          "format": "yyyy-MM-dd"
                        }
                      }
                    }
                  ]

  - match: {hits.total: 6}
  - length: { aggregations.test.buckets: 1 }
  - match: { aggregations.test.buckets.0.key.date: "2017-10-21" }
  - match: { aggregations.test.buckets.0.doc_count: 1 }

---
"Composite aggregation with after_key in the response":
  - do:
        search:
          rest_total_hits_as_int: true
          index: test
          body:
            aggregations:
              test:
                composite:
                  sources: [
                    {
                      "keyword": {
                        "terms": {
                          "field": "keyword",
                        }
                      }
                    }
                  ]

  - match: {hits.total: 6}
  - length: { aggregations.test.buckets: 2 }
  - length: { aggregations.test.after_key: 1 }
  - match: { aggregations.test.after_key.keyword:  "foo" }

---
"Composite aggregation and array size":
  - do:
        catch: /.*Trying to create too many buckets.*/
        search:
          rest_total_hits_as_int: true
          index: test
          body:
            aggregations:
              test:
                composite:
                  size: 1000000000
                  sources: [
                    {
                      "keyword": {
                        "terms": {
                          "field": "keyword",
                        }
                      }
                    }
                  ]

---
"Composite aggregation with nested parent":
  - do:
        search:
          rest_total_hits_as_int: true
          index: test
          body:
            aggregations:
              1:
                nested:
                  path: nested
                aggs:
                  2:
                    composite:
                      sources: [
                        "nested": {
                          "terms": {
                            "field": "nested.nested_long"
                        }
                      }
                    ]

  - match: {hits.total: 6}
  - length: { aggregations.1.2.buckets: 4 }
  - match: { aggregations.1.2.buckets.0.key.nested: 0 }
  - match: { aggregations.1.2.buckets.0.doc_count:  1 }
  - match: { aggregations.1.2.buckets.1.key.nested: 10 }
  - match: { aggregations.1.2.buckets.1.doc_count:  2 }
  - match: { aggregations.1.2.buckets.2.key.nested: 20 }
  - match: { aggregations.1.2.buckets.2.doc_count:  2 }
  - match: { aggregations.1.2.buckets.3.key.nested: 1000 }
  - match: { aggregations.1.2.buckets.3.doc_count:  1 }

  - do:
      search:
        rest_total_hits_as_int: true
        index: test
        body:
          aggregations:
            1:
              nested:
                path: nested
              aggs:
                2:
                  composite:
                    after: { "nested": 10 }
                    sources: [
                      "nested": {
                        "terms": {
                          "field": "nested.nested_long"
                        }
                      }
                    ]

  - match: {hits.total: 6}
  - length: { aggregations.1.2.buckets: 2 }
  - match: { aggregations.1.2.buckets.0.key.nested: 20 }
  - match: { aggregations.1.2.buckets.0.doc_count:  2 }
  - match: { aggregations.1.2.buckets.1.key.nested: 1000 }
  - match: { aggregations.1.2.buckets.1.doc_count:  1 }

---
<<<<<<< HEAD
"Missing source":
  - skip:
      version: " - 7.99.99" # TODO change after backport
      reason:  null/empty sources disallowed in 7.1

  - do:
        catch: /Composite \[sources\] cannot be null or empty/
        search:
          rest_total_hits_as_int: true
          index: test
          body:
            aggregations:
              test:
                composite:
                  sources: []

  - do:
        catch: /Required \[sources\]/
        search:
          rest_total_hits_as_int: true
          index: test
          body:
            aggregations:
              test:
                composite:
                  size: 1


---
"Duplicate sources":
  - skip:
      version: " - 7.99.99" # TODO change after backport
      reason:  duplicate names disallowed in 7.1

  - do:
        catch: /Composite source names must be unique, found duplicates[:] \[keyword\]/
        search:
          rest_total_hits_as_int: true
          index: test
          body:
            aggregations:
              test:
                composite:
                  sources: [
                    {
                      "keyword": {
                        "terms": {
                          "field": "keyword",
                        }
                      }
                    },
                    {
                      "keyword": {
                        "terms": {
                          "field": "keyword",
                        }
                      }
                    }
                  ]
=======
"Composite aggregation with unmapped field":
  - skip:
      version: " - 7.99.99"
      reason:  starting in 8.0 the composite aggregation handles unmapped fields as keywords

  - do:
      search:
        rest_total_hits_as_int: true
        index: [test, other]
        body:
          aggregations:
            test:
              composite:
                sources: [
                {
                  "long": {
                    "terms": {
                      "field": "long"
                    }
                  }
                },
                {
                  "kw": {
                    "terms": {
                      "field": "keyword"
                    }
                  }
                }
                ]

  - match: {hits.total: 7}
  - length: { aggregations.test.buckets: 5 }
  - match: { aggregations.test.buckets.0.key.long: 0}
  - match: { aggregations.test.buckets.0.key.kw: "bar" }
  - match: { aggregations.test.buckets.0.doc_count: 2 }
  - match: { aggregations.test.buckets.1.key.long: 10 }
  - match: { aggregations.test.buckets.1.key.kw: "foo"}
  - match: { aggregations.test.buckets.1.doc_count: 1 }
  - match: { aggregations.test.buckets.2.key.long: 20 }
  - match: { aggregations.test.buckets.2.key.kw: "foo" }
  - match: { aggregations.test.buckets.2.doc_count: 1 }
  - match: { aggregations.test.buckets.3.key.long: 100}
  - match: { aggregations.test.buckets.3.key.kw: "bar" }
  - match: { aggregations.test.buckets.3.doc_count: 1 }
  - match: { aggregations.test.buckets.4.key.long: 1000 }
  - match: { aggregations.test.buckets.4.key.kw: "bar" }
  - match: { aggregations.test.buckets.4.doc_count: 1 }

  - do:
      search:
        rest_total_hits_as_int: true
        index: [test, other]
        body:
          aggregations:
            test:
              composite:
                after: { "long": 100, "kw": "bar" }
                sources: [
                {
                  "long": {
                    "terms": {
                      "field": "long"
                    }
                  }
                },
                {
                  "kw": {
                    "terms": {
                      "field": "keyword"
                    }
                  }
                }
                ]

  - match: {hits.total: 7}
  - length: { aggregations.test.buckets: 1 }
  - match: { aggregations.test.buckets.0.key.long: 1000 }
  - match: { aggregations.test.buckets.0.key.kw: "bar" }
  - match: { aggregations.test.buckets.0.doc_count: 1 }
>>>>>>> 328ba09f
<|MERGE_RESOLUTION|>--- conflicted
+++ resolved
@@ -404,67 +404,6 @@
   - match: { aggregations.1.2.buckets.1.doc_count:  1 }
 
 ---
-<<<<<<< HEAD
-"Missing source":
-  - skip:
-      version: " - 7.99.99" # TODO change after backport
-      reason:  null/empty sources disallowed in 7.1
-
-  - do:
-        catch: /Composite \[sources\] cannot be null or empty/
-        search:
-          rest_total_hits_as_int: true
-          index: test
-          body:
-            aggregations:
-              test:
-                composite:
-                  sources: []
-
-  - do:
-        catch: /Required \[sources\]/
-        search:
-          rest_total_hits_as_int: true
-          index: test
-          body:
-            aggregations:
-              test:
-                composite:
-                  size: 1
-
-
----
-"Duplicate sources":
-  - skip:
-      version: " - 7.99.99" # TODO change after backport
-      reason:  duplicate names disallowed in 7.1
-
-  - do:
-        catch: /Composite source names must be unique, found duplicates[:] \[keyword\]/
-        search:
-          rest_total_hits_as_int: true
-          index: test
-          body:
-            aggregations:
-              test:
-                composite:
-                  sources: [
-                    {
-                      "keyword": {
-                        "terms": {
-                          "field": "keyword",
-                        }
-                      }
-                    },
-                    {
-                      "keyword": {
-                        "terms": {
-                          "field": "keyword",
-                        }
-                      }
-                    }
-                  ]
-=======
 "Composite aggregation with unmapped field":
   - skip:
       version: " - 7.99.99"
@@ -544,4 +483,64 @@
   - match: { aggregations.test.buckets.0.key.long: 1000 }
   - match: { aggregations.test.buckets.0.key.kw: "bar" }
   - match: { aggregations.test.buckets.0.doc_count: 1 }
->>>>>>> 328ba09f
+
+---
+"Missing source":
+  - skip:
+      version: " - 7.99.99" # TODO change after backport
+      reason:  null/empty sources disallowed in 7.1
+
+  - do:
+        catch: /Composite \[sources\] cannot be null or empty/
+        search:
+          rest_total_hits_as_int: true
+          index: test
+          body:
+            aggregations:
+              test:
+                composite:
+                  sources: []
+
+  - do:
+        catch: /Required \[sources\]/
+        search:
+          rest_total_hits_as_int: true
+          index: test
+          body:
+            aggregations:
+              test:
+                composite:
+                  size: 1
+
+
+---
+"Duplicate sources":
+  - skip:
+      version: " - 7.99.99" # TODO change after backport
+      reason:  duplicate names disallowed in 7.1
+
+  - do:
+        catch: /Composite source names must be unique, found duplicates[:] \[keyword\]/
+        search:
+          rest_total_hits_as_int: true
+          index: test
+          body:
+            aggregations:
+              test:
+                composite:
+                  sources: [
+                    {
+                      "keyword": {
+                        "terms": {
+                          "field": "keyword",
+                        }
+                      }
+                    },
+                    {
+                      "keyword": {
+                        "terms": {
+                          "field": "keyword",
+                        }
+                      }
+                    }
+                  ]
