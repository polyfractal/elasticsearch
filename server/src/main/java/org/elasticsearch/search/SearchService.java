--- conflicted
+++ resolved
@@ -332,13 +332,8 @@
         });
     }
 
-<<<<<<< HEAD
-    private DfsSearchResult executeDfsPhase(SearchRewriteContext rewriteContext, SearchShardTask task) throws IOException {
-        final SearchContext context = createAndPutContext(rewriteContext, task);
-=======
     private DfsSearchResult executeDfsPhase(ShardSearchRequest request, SearchShardTask task) throws IOException {
         final SearchContext context = createAndPutContext(request, task);
->>>>>>> 6d6227a2
         context.incRef();
         try {
             contextProcessing(context);
@@ -429,14 +424,8 @@
         getExecutor(contextId).execute(ActionRunnable.supply(listener, executable::get));
     }
 
-<<<<<<< HEAD
-    private SearchPhaseResult executeQueryPhase(SearchRewriteContext rewriteContext, SearchShardTask task) throws Exception {
-        final SearchContext context = createAndPutContext(rewriteContext, task);
-        final ShardSearchRequest request = rewriteContext.request;
-=======
     private SearchPhaseResult executeQueryPhase(ShardSearchRequest request, SearchShardTask task) throws Exception {
         final SearchContext context = createAndPutContext(request, task);
->>>>>>> 6d6227a2
         context.incRef();
         try {
             final long afterQueryTime;
@@ -638,13 +627,8 @@
         }
     }
 
-<<<<<<< HEAD
-    final SearchContext createAndPutContext(SearchRewriteContext rewriteContext, SearchShardTask task) throws IOException {
-        SearchContext context = createContext(rewriteContext, task);
-=======
     final SearchContext createAndPutContext(ShardSearchRequest request, SearchShardTask task) throws IOException {
         SearchContext context = createContext(request, task);
->>>>>>> 6d6227a2
         onNewContext(context);
         boolean success = false;
         try {
@@ -677,16 +661,9 @@
         }
     }
 
-<<<<<<< HEAD
-    final SearchContext createContext(SearchRewriteContext rewriteContext, SearchShardTask searchTask) throws IOException {
-        final DefaultSearchContext context = createSearchContext(rewriteContext, defaultSearchTimeout);
-        try {
-            final ShardSearchRequest request = rewriteContext.request;
-=======
     final SearchContext createContext(ShardSearchRequest request, SearchShardTask searchTask) throws IOException {
         final DefaultSearchContext context = createSearchContext(request, defaultSearchTimeout);
         try {
->>>>>>> 6d6227a2
             if (request.scroll() != null) {
                 context.addReleasable(openScrollContexts::decrementAndGet, Lifetime.CONTEXT);
                 if (openScrollContexts.incrementAndGet() > maxOpenScrollContext) {
@@ -753,15 +730,12 @@
                 new SearchContextId(readerId, idGenerator.incrementAndGet()),
                 request, shardTarget, searcher, clusterService, indexService, indexShard, bigArrays,
                 threadPool::relativeTimeInMillis, timeout, fetchPhase, lowLevelCancellation);
-<<<<<<< HEAD
-=======
             // we clone the query shard context here just for rewriting otherwise we
             // might end up with incorrect state since we are using now() or script services
             // during rewrite and normalized / evaluate templates etc.
             QueryShardContext context = new QueryShardContext(searchContext.getQueryShardContext());
             Rewriteable.rewrite(request.getRewriteable(), context, true);
             assert searchContext.getQueryShardContext().isCacheable();
->>>>>>> 6d6227a2
             success = true;
         } finally {
             if (success == false) {
@@ -1207,48 +1181,9 @@
         return new InternalAggregation.ReduceContextBuilder() {
             @Override
             public InternalAggregation.ReduceContext forPartialReduction() {
-<<<<<<< HEAD
-                return InternalAggregation.ReduceContext.forPartialReduction(bigArrays, scriptService);
-            }
-
-            @Override
-            public ReduceContext forFinalReduction() {
-                PipelineTree pipelineTree = requestToPipelineTree(request);
-                return InternalAggregation.ReduceContext.forFinalReduction(
-                        bigArrays, scriptService, multiBucketConsumerService.create(), pipelineTree);
-            }
-        };
-    }
-
-    private static PipelineTree requestToPipelineTree(SearchRequest request) {
-        if (request.source() == null || request.source().aggregations() == null) {
-            return PipelineTree.EMPTY;
-        }
-        return request.source().aggregations().buildPipelineTree();
-    }
-
-    static class SearchRewriteContext {
-        private final ShardSearchRequest request;
-        private final IndexShard shard;
-        private Engine.Searcher searcher;
-        private final Executor executor;
-
-        private boolean isWrapped;
-
-        private SearchRewriteContext(ShardSearchRequest request,
-                                     IndexShard shard,
-                                     Engine.Searcher searcher,
-                                     Executor executor) {
-            this.request = request;
-            this.shard = shard;
-            this.searcher = searcher;
-            this.executor = executor;
-        }
-=======
                 return InternalAggregation.ReduceContext.forPartialReduction(bigArrays, scriptService,
                         () -> requestToPipelineTree(request));
             }
->>>>>>> 6d6227a2
 
             @Override
             public ReduceContext forFinalReduction() {
