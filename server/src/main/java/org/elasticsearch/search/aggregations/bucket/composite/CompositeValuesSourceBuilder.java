/*
 * Licensed to Elasticsearch under one or more contributor
 * license agreements. See the NOTICE file distributed with
 * this work for additional information regarding copyright
 * ownership. Elasticsearch licenses this file to you under
 * the Apache License, Version 2.0 (the "License"); you may
 * not use this file except in compliance with the License.
 * You may obtain a copy of the License at
 *
 *    http://www.apache.org/licenses/LICENSE-2.0
 *
 * Unless required by applicable law or agreed to in writing,
 * software distributed under the License is distributed on an
 * "AS IS" BASIS, WITHOUT WARRANTIES OR CONDITIONS OF ANY
 * KIND, either express or implied.  See the License for the
 * specific language governing permissions and limitations
 * under the License.
 */

package org.elasticsearch.search.aggregations.bucket.composite;

import org.elasticsearch.common.io.stream.StreamInput;
import org.elasticsearch.common.io.stream.StreamOutput;
import org.elasticsearch.common.io.stream.Writeable;
import org.elasticsearch.common.xcontent.ToXContentFragment;
import org.elasticsearch.common.xcontent.XContentBuilder;
import org.elasticsearch.index.query.QueryShardContext;
import org.elasticsearch.script.Script;
import org.elasticsearch.search.aggregations.support.ValueType;
import org.elasticsearch.search.aggregations.support.ValuesSource;
import org.elasticsearch.search.aggregations.support.ValuesSourceConfig;
import org.elasticsearch.search.sort.SortOrder;

import java.io.IOException;
import java.time.ZoneId;
import java.util.Objects;

/**
 * A {@link ValuesSource} builder for {@link CompositeAggregationBuilder}
 */
public abstract class CompositeValuesSourceBuilder<AB extends CompositeValuesSourceBuilder<AB>> implements Writeable, ToXContentFragment {

    protected final String name;
    private String field = null;
    private Script script = null;
    private ValueType valueType = null;
    private boolean missingBucket = false;
    private SortOrder order = SortOrder.ASC;
    private String format = null;

    CompositeValuesSourceBuilder(String name) {
        this(name, null);
    }

    CompositeValuesSourceBuilder(String name, ValueType valueType) {
        this.name = name;
        this.valueType = valueType;
    }

    CompositeValuesSourceBuilder(StreamInput in) throws IOException {
        this.name = in.readString();
        this.field = in.readOptionalString();
        if (in.readBoolean()) {
            this.script = new Script(in);
        }
        if (in.readBoolean()) {
            this.valueType = ValueType.readFromStream(in);
        }
        this.missingBucket = in.readBoolean();
        this.order = SortOrder.readFromStream(in);
        this.format = in.readOptionalString();
    }

    @Override
    public final void writeTo(StreamOutput out) throws IOException {
        out.writeString(name);
        out.writeOptionalString(field);
        boolean hasScript = script != null;
        out.writeBoolean(hasScript);
        if (hasScript) {
            script.writeTo(out);
        }
        boolean hasValueType = valueType != null;
        out.writeBoolean(hasValueType);
        if (hasValueType) {
            valueType.writeTo(out);
        }
        out.writeBoolean(missingBucket);
        order.writeTo(out);
        out.writeOptionalString(format);
        innerWriteTo(out);
    }

    protected abstract void innerWriteTo(StreamOutput out) throws IOException;

    protected abstract void doXContentBody(XContentBuilder builder, Params params) throws IOException;

    @Override
    public final XContentBuilder toXContent(XContentBuilder builder, Params params) throws IOException {
        builder.startObject(type());
        if (field != null) {
            builder.field("field", field);
        }
        if (script != null) {
            builder.field("script", script);
        }
        builder.field("missing_bucket", missingBucket);
        if (valueType != null) {
            builder.field("value_type", valueType.getPreferredName());
        }
        if (format != null) {
            builder.field("format", format);
        }
        builder.field("order", order);
        doXContentBody(builder, params);
        builder.endObject();
        return builder;
    }

    @Override
    public int hashCode() {
        return Objects.hash(field, missingBucket, script, valueType, order, format);
    }

    @Override
    public boolean equals(Object o) {
        if (this == o) return true;
        if (o == null || getClass() != o.getClass()) return false;

        @SuppressWarnings("unchecked")
        AB that = (AB) o;
        return Objects.equals(field, that.field()) &&
            Objects.equals(script, that.script()) &&
            Objects.equals(valueType, that.valueType()) &&
            Objects.equals(missingBucket, that.missingBucket()) &&
            Objects.equals(order, that.order()) &&
            Objects.equals(format, that.format());
    }

    public String name() {
        return name;
    }

    abstract String type();

    /**
     * Sets the field to use for this source
     */
    @SuppressWarnings("unchecked")
    public AB field(String field) {
        if (field == null) {
            throw new IllegalArgumentException("[field] must not be null");
        }
        this.field = field;
        return (AB) this;
    }

    /**
     * Gets the field to use for this source
     */
    public String field() {
        return field;
    }

    /**
     * Sets the script to use for this source
     */
    @SuppressWarnings("unchecked")
    public AB script(Script script) {
        if (script == null) {
            throw new IllegalArgumentException("[script] must not be null");
        }
        this.script = script;
        return (AB) this;
    }

    /**
     * Gets the script to use for this source
     */
    public Script script() {
        return script;
    }

    /**
     * Sets the {@link ValueType} for the value produced by this source
     */
    @SuppressWarnings("unchecked")
    public AB valueType(ValueType valueType) {
        if (valueType == null) {
            throw new IllegalArgumentException("[valueType] must not be null");
        }
        this.valueType = valueType;
        return (AB) this;
    }

    /**
     * Gets the {@link ValueType} for the value produced by this source
     */
    public ValueType valueType() {
        return valueType;
    }

    /**
     * If <code>true</code> an explicit <code>null</code> bucket will represent documents with missing values.
     */
    @SuppressWarnings("unchecked")
    public AB missingBucket(boolean missingBucket) {
        this.missingBucket = missingBucket;
        return (AB) this;
    }

    /**
     * False if documents with missing values are ignored, otherwise missing values are
     * represented by an explicit `null` value.
     */
    public boolean missingBucket() {
        return missingBucket;
    }

    /**
     * Sets the {@link SortOrder} to use to sort values produced this source
     */
    @SuppressWarnings("unchecked")
    public AB order(String order) {
        if (order == null) {
            throw new IllegalArgumentException("[order] must not be null");
        }
        this.order = SortOrder.fromString(order);
        return (AB) this;
    }


    /**
     * Sets the {@link SortOrder} to use to sort values produced this source
     */
    @SuppressWarnings("unchecked")
    public AB order(SortOrder order) {
        if (order == null) {
            throw new IllegalArgumentException("[order] must not be null");
        }
        this.order = order;
        return (AB) this;
    }

    /**
     * Gets the {@link SortOrder} to use to sort values produced this source
     */
    public SortOrder order() {
        return order;
    }

    /**
     * Sets the format to use for the output of the aggregation.
     */
    public AB format(String format) {
        if (format == null) {
            throw new IllegalArgumentException("[format] must not be null: [" + name + "]");
        }
        this.format = format;
        return (AB) this;
    }

    /**
     * Gets the format to use for the output of the aggregation.
     */
    public String format() {
        return format;
    }

    /**
     * Creates a {@link CompositeValuesSourceConfig} for this source.
     *  @param queryShardContext   The shard context for this source.
     * @param config    The {@link ValuesSourceConfig} for this source.
     */
    protected abstract CompositeValuesSourceConfig innerBuild(QueryShardContext queryShardContext,
                                                                ValuesSourceConfig config) throws IOException;

    public final CompositeValuesSourceConfig build(QueryShardContext queryShardContext) throws IOException {
<<<<<<< HEAD
        ValuesSourceConfig config = ValuesSourceConfig.resolve(queryShardContext,
            valueType, field, script, null,null, format, name());
=======
        ValuesSourceConfig<?> config = ValuesSourceConfig.resolve(queryShardContext,
            valueType, field, script, null, timeZone(), format);
>>>>>>> 445655f1
        return innerBuild(queryShardContext, config);
    }

    /**
     * The time zone for this value source. Default implementation returns {@code null}
     * because most value source types don't support time zone.
     */
    protected ZoneId timeZone() {
        return null;
    }
}<|MERGE_RESOLUTION|>--- conflicted
+++ resolved
@@ -276,13 +276,8 @@
                                                                 ValuesSourceConfig config) throws IOException;
 
     public final CompositeValuesSourceConfig build(QueryShardContext queryShardContext) throws IOException {
-<<<<<<< HEAD
         ValuesSourceConfig config = ValuesSourceConfig.resolve(queryShardContext,
-            valueType, field, script, null,null, format, name());
-=======
-        ValuesSourceConfig<?> config = ValuesSourceConfig.resolve(queryShardContext,
-            valueType, field, script, null, timeZone(), format);
->>>>>>> 445655f1
+            valueType, field, script, null, timeZone(), format, name());
         return innerBuild(queryShardContext, config);
     }
 
