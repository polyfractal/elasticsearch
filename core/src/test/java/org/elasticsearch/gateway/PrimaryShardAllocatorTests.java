/*
 * Licensed to Elasticsearch under one or more contributor
 * license agreements. See the NOTICE file distributed with
 * this work for additional information regarding copyright
 * ownership. Elasticsearch licenses this file to you under
 * the Apache License, Version 2.0 (the "License"); you may
 * not use this file except in compliance with the License.
 * You may obtain a copy of the License at
 *
 *    http://www.apache.org/licenses/LICENSE-2.0
 *
 * Unless required by applicable law or agreed to in writing,
 * software distributed under the License is distributed on an
 * "AS IS" BASIS, WITHOUT WARRANTIES OR CONDITIONS OF ANY
 * KIND, either express or implied.  See the License for the
 * specific language governing permissions and limitations
 * under the License.
 */

package org.elasticsearch.gateway;

import org.apache.lucene.index.CorruptIndexException;
import org.elasticsearch.Version;
import org.elasticsearch.cluster.ClusterState;
import org.elasticsearch.cluster.metadata.IndexMetaData;
import org.elasticsearch.cluster.metadata.MetaData;
import org.elasticsearch.cluster.metadata.SnapshotId;
import org.elasticsearch.cluster.node.DiscoveryNode;
import org.elasticsearch.cluster.node.DiscoveryNodes;
import org.elasticsearch.cluster.routing.RestoreSource;
import org.elasticsearch.cluster.routing.RoutingNodes;
import org.elasticsearch.cluster.routing.RoutingTable;
import org.elasticsearch.cluster.routing.ShardRouting;
import org.elasticsearch.cluster.routing.ShardRoutingState;
import org.elasticsearch.cluster.routing.allocation.RoutingAllocation;
import org.elasticsearch.cluster.routing.allocation.decider.AllocationDeciders;
import org.elasticsearch.common.Nullable;
import org.elasticsearch.common.Strings;
import org.elasticsearch.common.settings.Settings;
import org.elasticsearch.common.util.set.Sets;
import org.elasticsearch.index.shard.ShardId;
import org.elasticsearch.index.shard.ShardStateMetaData;
import org.elasticsearch.test.ESAllocationTestCase;
import org.hamcrest.Matcher;
import org.junit.Before;

import java.util.Collections;
import java.util.HashMap;
import java.util.Map;

import static org.hamcrest.Matchers.anyOf;
import static org.hamcrest.Matchers.equalTo;

/**
 */
public class PrimaryShardAllocatorTests extends ESAllocationTestCase {

    private final ShardId shardId = new ShardId("test", "_na_", 0);
    private final DiscoveryNode node1 = newNode("node1");
    private final DiscoveryNode node2 = newNode("node2");
    private final DiscoveryNode node3 = newNode("node3");
    private TestAllocator testAllocator;

    @Before
    public void buildTestAllocator() {
        this.testAllocator = new TestAllocator();
    }

    public void testNoProcessPrimaryNotAllocatedBefore() {
        final RoutingAllocation allocation;
        if (randomBoolean()) {
            allocation = routingAllocationWithOnePrimaryNoReplicas(yesAllocationDeciders(), randomBoolean(), Version.CURRENT);
        } else {
            allocation = routingAllocationWithOnePrimaryNoReplicas(yesAllocationDeciders(), true, Version.V_2_1_0);
        }
        boolean changed = testAllocator.allocateUnassigned(allocation);
        assertThat(changed, equalTo(false));
        assertThat(allocation.routingNodes().unassigned().size(), equalTo(1));
        assertThat(allocation.routingNodes().unassigned().iterator().next().shardId(), equalTo(shardId));
    }

    /**
     * Tests that when async fetch returns that there is no data, the shard will not be allocated.
     */
    public void testNoAsyncFetchData() {
        final RoutingAllocation allocation;
        if (randomBoolean()) {
            allocation = routingAllocationWithOnePrimaryNoReplicas(yesAllocationDeciders(), false, Version.CURRENT, "allocId");
        } else {
            allocation = routingAllocationWithOnePrimaryNoReplicas(yesAllocationDeciders(), false, Version.V_2_1_0);
        }
        boolean changed = testAllocator.allocateUnassigned(allocation);
        assertNotAllocated(allocation, changed);
    }

    /**
     * Tests when the node returns that no data was found for it ({@link ShardStateMetaData#NO_VERSION} for version and null for allocation id),
     * it will be moved to ignore unassigned.
     */
    public void testNoAllocationFound() {
        final RoutingAllocation allocation;
        if (randomBoolean()) {
            allocation = routingAllocationWithOnePrimaryNoReplicas(yesAllocationDeciders(), false, Version.CURRENT, "allocId");
        } else {
            allocation = routingAllocationWithOnePrimaryNoReplicas(yesAllocationDeciders(), false, Version.V_2_1_0);
        }
        testAllocator.addData(node1, ShardStateMetaData.NO_VERSION, null, randomBoolean());
        boolean changed = testAllocator.allocateUnassigned(allocation);
        assertThat(changed, equalTo(false));
        assertThat(allocation.routingNodes().unassigned().ignored().size(), equalTo(1));
        assertThat(allocation.routingNodes().unassigned().ignored().get(0).shardId(), equalTo(shardId));
    }

    /**
     * Tests when the node returns data with a shard allocation id that does not match active allocation ids, it will be moved to ignore unassigned.
     */
    public void testNoMatchingAllocationIdFound() {
        RoutingAllocation allocation = routingAllocationWithOnePrimaryNoReplicas(yesAllocationDeciders(), false, Version.CURRENT, "id2");
        testAllocator.addData(node1, ShardStateMetaData.NO_VERSION, "id1", randomBoolean());
        boolean changed = testAllocator.allocateUnassigned(allocation);
        assertNotAllocated(allocation, changed);
    }

    /**
     * Tests that when there is a node to allocate the shard to, and there are no active allocation ids, it will be allocated to it.
     * This is the case when we have old shards from pre-3.0 days.
     */
    public void testNoActiveAllocationIds() {
        RoutingAllocation allocation = routingAllocationWithOnePrimaryNoReplicas(yesAllocationDeciders(), false, Version.V_2_1_1);
        testAllocator.addData(node1, 1, null, randomBoolean());
        boolean changed = testAllocator.allocateUnassigned(allocation);
        assertThat(changed, equalTo(true));
        assertThat(allocation.routingNodes().unassigned().ignored().isEmpty(), equalTo(true));
        assertThat(allocation.routingNodes().shardsWithState(ShardRoutingState.INITIALIZING).size(), equalTo(1));
        assertThat(allocation.routingNodes().shardsWithState(ShardRoutingState.INITIALIZING).get(0).currentNodeId(), equalTo(node1.id()));
    }

    /**
     * Tests when the node returns that no data was found for it, it will be moved to ignore unassigned.
     */
    public void testStoreException() {
        final RoutingAllocation allocation;
        if (randomBoolean()) {
            allocation = routingAllocationWithOnePrimaryNoReplicas(yesAllocationDeciders(), false, randomFrom(Version.V_2_0_0, Version.CURRENT), "allocId1");
            testAllocator.addData(node1, ShardStateMetaData.NO_VERSION, "allocId1", randomBoolean(), new CorruptIndexException("test", "test"));
        } else {
            allocation = routingAllocationWithOnePrimaryNoReplicas(yesAllocationDeciders(), false, Version.V_2_1_1);
            testAllocator.addData(node1, 3, null, randomBoolean(), new CorruptIndexException("test", "test"));
        }
        boolean changed = testAllocator.allocateUnassigned(allocation);
        assertNotAllocated(allocation, changed);
    }

    protected void assertNotAllocated(RoutingAllocation allocation, boolean changed) {
        assertThat(changed, equalTo(false));
        assertThat(allocation.routingNodes().unassigned().ignored().size(), equalTo(1));
        assertThat(allocation.routingNodes().unassigned().ignored().get(0).shardId(), equalTo(shardId));
        assertThat(allocation.routingNodes().unassigned().ignored().get(0).primaryTerm(), equalTo(0L));
    }

    /**
     * Tests that when there is a node to allocate the shard to, it will be allocated to it.
     */
    public void testFoundAllocationAndAllocating() {
        final RoutingAllocation allocation;
        boolean useAllocationIds = randomBoolean();
        if (useAllocationIds) {
            allocation = routingAllocationWithOnePrimaryNoReplicas(yesAllocationDeciders(), false, randomFrom(Version.V_2_0_0, Version.CURRENT), "allocId1");
            testAllocator.addData(node1, ShardStateMetaData.NO_VERSION, "allocId1", randomBoolean());
        } else {
            allocation = routingAllocationWithOnePrimaryNoReplicas(yesAllocationDeciders(), false, Version.V_2_2_0);
            testAllocator.addData(node1, 3, null, randomBoolean());
        }
        boolean changed = testAllocator.allocateUnassigned(allocation);
        assertThat(changed, equalTo(true));
        assertShardAllocated(allocation, node1);
    }

    protected void assertShardAllocated(RoutingAllocation allocation, DiscoveryNode... nodes) {
        assertThat(allocation.routingNodes().unassigned().ignored().isEmpty(), equalTo(true));
        assertThat(allocation.routingNodes().shardsWithState(ShardRoutingState.INITIALIZING).size(), equalTo(1));
        final Matcher<?>[] nodeMatchers = new Matcher<?>[nodes.length];
        for (int i = 0; i < nodes.length; i++) {
            nodeMatchers[i] = equalTo(nodes[i].id());
        }
        assertThat(allocation.routingNodes().shardsWithState(ShardRoutingState.INITIALIZING).get(0).currentNodeId(), anyOf((Matcher<? super Object>[]) nodeMatchers));
        assertThat(allocation.routingNodes().shardsWithState(ShardRoutingState.INITIALIZING).get(0).primaryTerm(), equalTo(1L));
    }

    /**
     * Tests that when there was a node that previously had the primary, it will be allocated to that same node again.
     */
    public void testPreferAllocatingPreviousPrimary() {
        String primaryAllocId = Strings.randomBase64UUID();
        String replicaAllocId = Strings.randomBase64UUID();
        RoutingAllocation allocation = routingAllocationWithOnePrimaryNoReplicas(yesAllocationDeciders(), false, randomFrom(Version.V_2_0_0, Version.CURRENT), primaryAllocId, replicaAllocId);
        boolean node1HasPrimaryShard = randomBoolean();
        testAllocator.addData(node1, ShardStateMetaData.NO_VERSION, node1HasPrimaryShard ? primaryAllocId : replicaAllocId, node1HasPrimaryShard);
        testAllocator.addData(node2, ShardStateMetaData.NO_VERSION, node1HasPrimaryShard ? replicaAllocId : primaryAllocId, !node1HasPrimaryShard);
        boolean changed = testAllocator.allocateUnassigned(allocation);
        assertThat(changed, equalTo(true));
        assertShardAllocated(allocation, node1HasPrimaryShard ? node1 : node2);
    }

    /**
     * Tests that when there is a node to allocate to, but it is throttling (and it is the only one),
     * it will be moved to ignore unassigned until it can be allocated to.
     */
    public void testFoundAllocationButThrottlingDecider() {
        final RoutingAllocation allocation;
        if (randomBoolean()) {
            allocation = routingAllocationWithOnePrimaryNoReplicas(throttleAllocationDeciders(), false, randomFrom(Version.V_2_0_0, Version.CURRENT), "allocId1");
            testAllocator.addData(node1, ShardStateMetaData.NO_VERSION, "allocId1", randomBoolean());
        } else {
            allocation = routingAllocationWithOnePrimaryNoReplicas(throttleAllocationDeciders(), false, Version.V_2_2_0);
            testAllocator.addData(node1, 3, null, randomBoolean());
        }
        boolean changed = testAllocator.allocateUnassigned(allocation);
        assertNotAllocated(allocation, changed);
    }

    /**
     * Tests that when there is a node to be allocated to, but it the decider said "no", we still
     * force the allocation to it.
     */
    public void testFoundAllocationButNoDecider() {
        final RoutingAllocation allocation;
        if (randomBoolean()) {
            allocation = routingAllocationWithOnePrimaryNoReplicas(noAllocationDeciders(), false, randomFrom(Version.V_2_0_0, Version.CURRENT), "allocId1");
            testAllocator.addData(node1, ShardStateMetaData.NO_VERSION, "allocId1", randomBoolean());
        } else {
            allocation = routingAllocationWithOnePrimaryNoReplicas(noAllocationDeciders(), false, Version.V_2_0_0);
            testAllocator.addData(node1, 3, null, randomBoolean());
        }
        boolean changed = testAllocator.allocateUnassigned(allocation);
        assertThat(changed, equalTo(true));
        assertShardAllocated(allocation, node1);
    }

    /**
     * Tests that the highest version node is chosen for allocation.
     */
    public void testAllocateToTheHighestVersionOnLegacyIndex() {
        RoutingAllocation allocation = routingAllocationWithOnePrimaryNoReplicas(yesAllocationDeciders(), false, Version.V_2_0_0);
        testAllocator.addData(node1, 10, null, randomBoolean()).addData(node2, 12, null, randomBoolean());
        boolean changed = testAllocator.allocateUnassigned(allocation);
        assertThat(changed, equalTo(true));
        assertShardAllocated(allocation, node2);
    }

    /**
     * Tests that shard with allocation id is chosen if such a shard is available in version-based allocation mode. This happens if a shard
     * was already selected in a 5.x cluster as primary for recovery, was initialized (and wrote a new state file) but did not make it to
     * STARTED state before the cluster crashed (otherwise list of active allocation ids would be non-empty and allocation id - based
     * allocation mode would be chosen).
     */
    public void testVersionBasedAllocationPrefersShardWithAllocationId() {
        RoutingAllocation allocation = routingAllocationWithOnePrimaryNoReplicas(yesAllocationDeciders(), false, Version.V_2_0_0);
        testAllocator.addData(node1, 10, null, randomBoolean());
        testAllocator.addData(node2, ShardStateMetaData.NO_VERSION, "some allocId", randomBoolean());
        testAllocator.addData(node3, 12, null, randomBoolean());
        boolean changed = testAllocator.allocateUnassigned(allocation);
        assertThat(changed, equalTo(true));
        assertThat(allocation.routingNodes().unassigned().ignored().isEmpty(), equalTo(true));
        assertThat(allocation.routingNodes().shardsWithState(ShardRoutingState.INITIALIZING).size(), equalTo(1));
        assertThat(allocation.routingNodes().shardsWithState(ShardRoutingState.INITIALIZING).get(0).currentNodeId(), equalTo(node2.id()));
        assertThat(allocation.routingNodes().shardsWithState(ShardRoutingState.INITIALIZING).get(0).allocationId().getId(), equalTo("some allocId"));
    }

    /**
     * Tests that when restoring from a snapshot and we find a node with a shard copy and allocation
     * deciders say yes, we allocate to that node.
     */
    public void testRestore() {
        boolean shardStateHasAllocationId = randomBoolean();
        String allocationId = shardStateHasAllocationId ? "some allocId" : null;
        long legacyVersion = shardStateHasAllocationId ? ShardStateMetaData.NO_VERSION : 1;
        boolean clusterHasActiveAllocationIds = shardStateHasAllocationId ? randomBoolean() : false;
        RoutingAllocation allocation = getRestoreRoutingAllocation(yesAllocationDeciders(), clusterHasActiveAllocationIds);
        testAllocator.addData(node1, legacyVersion, allocationId, randomBoolean());
        boolean changed = testAllocator.allocateUnassigned(allocation);
        assertThat(changed, equalTo(true));
        assertThat(allocation.routingNodes().unassigned().ignored().isEmpty(), equalTo(true));
        assertThat(allocation.routingNodes().shardsWithState(ShardRoutingState.INITIALIZING).size(), equalTo(1));
    }

    /**
     * Tests that when restoring from a snapshot and we find a node with a shard copy and allocation
     * deciders say throttle, we add it to ignored shards.
     */
    public void testRestoreThrottle() {
        boolean shardStateHasAllocationId = randomBoolean();
        String allocationId = shardStateHasAllocationId ? "some allocId" : null;
        long legacyVersion = shardStateHasAllocationId ? ShardStateMetaData.NO_VERSION : 1;
        boolean clusterHasActiveAllocationIds = shardStateHasAllocationId ? randomBoolean() : false;
        RoutingAllocation allocation = getRestoreRoutingAllocation(throttleAllocationDeciders(), clusterHasActiveAllocationIds);
        testAllocator.addData(node1, legacyVersion, allocationId, randomBoolean());
        boolean changed = testAllocator.allocateUnassigned(allocation);
        assertThat(changed, equalTo(false));
        assertThat(allocation.routingNodes().unassigned().ignored().isEmpty(), equalTo(false));
    }

    /**
     * Tests that when restoring from a snapshot and we find a node with a shard copy but allocation
     * deciders say no, we still allocate to that node.
     */
    public void testRestoreForcesAllocateIfShardAvailable() {
        boolean shardStateHasAllocationId = randomBoolean();
        String allocationId = shardStateHasAllocationId ? "some allocId" : null;
        long legacyVersion = shardStateHasAllocationId ? ShardStateMetaData.NO_VERSION : 1;
        boolean clusterHasActiveAllocationIds = shardStateHasAllocationId ? randomBoolean() : false;
        RoutingAllocation allocation = getRestoreRoutingAllocation(noAllocationDeciders(), clusterHasActiveAllocationIds);
        testAllocator.addData(node1, legacyVersion, allocationId, randomBoolean());
        boolean changed = testAllocator.allocateUnassigned(allocation);
        assertThat(changed, equalTo(true));
        assertThat(allocation.routingNodes().unassigned().ignored().isEmpty(), equalTo(true));
        assertThat(allocation.routingNodes().shardsWithState(ShardRoutingState.INITIALIZING).size(), equalTo(1));
    }

    /**
     * Tests that when restoring from a snapshot and we don't find a node with a shard copy, the shard will remain in
     * the unassigned list to be allocated later.
     */
    public void testRestoreDoesNotAssignIfNoShardAvailable() {
        RoutingAllocation allocation = getRestoreRoutingAllocation(yesAllocationDeciders(), randomBoolean());
        testAllocator.addData(node1, ShardStateMetaData.NO_VERSION, null, false);
        boolean changed = testAllocator.allocateUnassigned(allocation);
        assertThat(changed, equalTo(false));
        assertThat(allocation.routingNodes().unassigned().ignored().isEmpty(), equalTo(true));
        assertThat(allocation.routingNodes().unassigned().size(), equalTo(1));
    }

    private RoutingAllocation getRestoreRoutingAllocation(AllocationDeciders allocationDeciders, boolean hasActiveAllocation) {
        Version version = hasActiveAllocation ? Version.CURRENT : Version.V_2_0_0;
        MetaData metaData = MetaData.builder()
<<<<<<< HEAD
                .put(IndexMetaData.builder(shardId.getIndexName()).settings(settings(version)).numberOfShards(1).numberOfReplicas(0)
                        .putActiveAllocationIds(0, version == Version.CURRENT ? Sets.newHashSet("allocId") : Collections.emptySet()))
                .build();
=======
            .put(IndexMetaData.builder(shardId.getIndexName()).settings(settings(version)).numberOfShards(1).numberOfReplicas(0)
                .putActiveAllocationIds(0, hasActiveAllocation ? Sets.newHashSet("allocId") : Collections.emptySet()))
            .build();
>>>>>>> 12a6f36a

        RoutingTable routingTable = RoutingTable.builder()
                .addAsRestore(metaData.index(shardId.getIndex()), new RestoreSource(new SnapshotId("test", "test"), version, shardId.getIndexName()))
                .build();
        ClusterState state = ClusterState.builder(org.elasticsearch.cluster.ClusterName.DEFAULT)
                .metaData(metaData)
                .routingTable(routingTable)
                .nodes(DiscoveryNodes.builder().put(node1).put(node2).put(node3)).build();
        return new RoutingAllocation(allocationDeciders, new RoutingNodes(state, false), state.nodes(), null, System.nanoTime());
    }

    /**
     * Tests that when recovering using "recover_on_any_node" and we find a node with a shard copy and allocation
     * deciders say yes, we allocate to that node.
     */
    public void testRecoverOnAnyNode() {
        boolean hasActiveAllocation = randomBoolean();
        String allocationId = hasActiveAllocation ? "allocId" : null;
        long legacyVersion = hasActiveAllocation ? ShardStateMetaData.NO_VERSION : 1;
        RoutingAllocation allocation = getRecoverOnAnyNodeRoutingAllocation(yesAllocationDeciders(), hasActiveAllocation);
        testAllocator.addData(node1, legacyVersion, allocationId, randomBoolean());
        boolean changed = testAllocator.allocateUnassigned(allocation);
        assertThat(changed, equalTo(true));
        assertThat(allocation.routingNodes().unassigned().ignored().isEmpty(), equalTo(true));
        assertThat(allocation.routingNodes().shardsWithState(ShardRoutingState.INITIALIZING).size(), equalTo(1));
    }

    /**
     * Tests that when recovering using "recover_on_any_node" and we find a node with a shard copy and allocation
     * deciders say throttle, we add it to ignored shards.
     */
    public void testRecoverOnAnyNodeThrottle() {
        boolean hasActiveAllocation = randomBoolean();
        String allocationId = hasActiveAllocation ? "allocId" : null;
        long legacyVersion = hasActiveAllocation ? ShardStateMetaData.NO_VERSION : 1;
        RoutingAllocation allocation = getRecoverOnAnyNodeRoutingAllocation(throttleAllocationDeciders(), hasActiveAllocation);
        testAllocator.addData(node1, legacyVersion, allocationId, randomBoolean());
        boolean changed = testAllocator.allocateUnassigned(allocation);
        assertThat(changed, equalTo(false));
        assertThat(allocation.routingNodes().unassigned().ignored().isEmpty(), equalTo(false));
    }

    /**
     * Tests that when recovering using "recover_on_any_node" and we find a node with a shard copy but allocation
     * deciders say no, we still allocate to that node.
     */
    public void testRecoverOnAnyNodeForcesAllocateIfShardAvailable() {
        boolean hasActiveAllocation = randomBoolean();
        String allocationId = hasActiveAllocation ? "allocId" : null;
        long legacyVersion = hasActiveAllocation ? ShardStateMetaData.NO_VERSION : 1;
        RoutingAllocation allocation = getRecoverOnAnyNodeRoutingAllocation(noAllocationDeciders(), hasActiveAllocation);
        testAllocator.addData(node1, legacyVersion, allocationId, randomBoolean());
        boolean changed = testAllocator.allocateUnassigned(allocation);
        assertThat(changed, equalTo(true));
        assertThat(allocation.routingNodes().unassigned().ignored().isEmpty(), equalTo(true));
        assertThat(allocation.routingNodes().shardsWithState(ShardRoutingState.INITIALIZING).size(), equalTo(1));
    }

    /**
     * Tests that when recovering using "recover_on_any_node" and we don't find a node with a shard copy we let
     * BalancedShardAllocator assign the shard
     */
    public void testRecoverOnAnyNodeDoesNotAssignIfNoShardAvailable() {
        RoutingAllocation allocation = getRecoverOnAnyNodeRoutingAllocation(yesAllocationDeciders(), randomBoolean());
        testAllocator.addData(node1, ShardStateMetaData.NO_VERSION, null, randomBoolean());
        boolean changed = testAllocator.allocateUnassigned(allocation);
        assertThat(changed, equalTo(false));
        assertThat(allocation.routingNodes().unassigned().ignored().isEmpty(), equalTo(true));
        assertThat(allocation.routingNodes().unassigned().size(), equalTo(1));
    }

    private RoutingAllocation getRecoverOnAnyNodeRoutingAllocation(AllocationDeciders allocationDeciders, boolean hasActiveAllocation) {
        Version version = hasActiveAllocation ? Version.CURRENT : Version.V_2_0_0;
        MetaData metaData = MetaData.builder()
<<<<<<< HEAD
                .put(IndexMetaData.builder(shardId.getIndexName()).settings(settings(version)
                        .put(IndexMetaData.SETTING_SHARED_FILESYSTEM, true)
                        .put(IndexMetaData.SETTING_SHARED_FS_ALLOW_RECOVERY_ON_ANY_NODE, true))
                        .numberOfShards(1).numberOfReplicas(0).putActiveAllocationIds(0, version == Version.CURRENT ? Sets.newHashSet("allocId") : Collections.emptySet()))
                .build();
=======
            .put(IndexMetaData.builder(shardId.getIndexName()).settings(settings(version)
                .put(IndexMetaData.SETTING_SHARED_FILESYSTEM, true)
                .put(IndexMetaData.SETTING_SHARED_FS_ALLOW_RECOVERY_ON_ANY_NODE, true))
                .numberOfShards(1).numberOfReplicas(0).putActiveAllocationIds(0, hasActiveAllocation ? Sets.newHashSet("allocId") : Collections.emptySet()))
            .build();
>>>>>>> 12a6f36a

        RoutingTable routingTable = RoutingTable.builder()
                .addAsRestore(metaData.index(shardId.getIndex()), new RestoreSource(new SnapshotId("test", "test"), Version.CURRENT, shardId.getIndexName()))
                .build();
        ClusterState state = ClusterState.builder(org.elasticsearch.cluster.ClusterName.DEFAULT)
                .metaData(metaData)
                .routingTable(routingTable)
                .nodes(DiscoveryNodes.builder().put(node1).put(node2).put(node3)).build();
        return new RoutingAllocation(allocationDeciders, new RoutingNodes(state, false), state.nodes(), null, System.nanoTime());
    }

    /**
     * Tests that only when enough copies of the shard exists we are going to allocate it. This test
     * verifies that with same version (1), and quorum allocation.
     */
    public void testEnoughCopiesFoundForAllocationOnLegacyIndex() {
        MetaData metaData = MetaData.builder()
                .put(IndexMetaData.builder(shardId.getIndexName()).settings(settings(Version.V_2_0_0)).numberOfShards(1).numberOfReplicas(2))
                .build();
        RoutingTable routingTable = RoutingTable.builder()
                .addAsRecovery(metaData.index(shardId.getIndex()))
                .build();
        ClusterState state = ClusterState.builder(org.elasticsearch.cluster.ClusterName.DEFAULT)
                .metaData(metaData)
                .routingTable(routingTable)
                .nodes(DiscoveryNodes.builder().put(node1).put(node2).put(node3)).build();

        RoutingAllocation allocation = new RoutingAllocation(yesAllocationDeciders(), new RoutingNodes(state, false), state.nodes(), null, System.nanoTime());
        boolean changed = testAllocator.allocateUnassigned(allocation);
        assertThat(changed, equalTo(false));
        assertThat(allocation.routingNodes().unassigned().ignored().size(), equalTo(1));
        assertThat(allocation.routingNodes().unassigned().ignored().get(0).shardId(), equalTo(shardId));
        assertThat(allocation.routingNodes().shardsWithState(ShardRoutingState.UNASSIGNED).size(), equalTo(2)); // replicas

        testAllocator.addData(node1, 1, null, randomBoolean());
        allocation = new RoutingAllocation(yesAllocationDeciders(), new RoutingNodes(state, false), state.nodes(), null, System.nanoTime());
        changed = testAllocator.allocateUnassigned(allocation);
        assertThat(changed, equalTo(false));
        assertThat(allocation.routingNodes().unassigned().ignored().size(), equalTo(1));
        assertThat(allocation.routingNodes().unassigned().ignored().get(0).shardId(), equalTo(shardId));
        assertThat(allocation.routingNodes().shardsWithState(ShardRoutingState.UNASSIGNED).size(), equalTo(2)); // replicas

        testAllocator.addData(node2, 1, null, randomBoolean());
        allocation = new RoutingAllocation(yesAllocationDeciders(), new RoutingNodes(state, false), state.nodes(), null, System.nanoTime());
        changed = testAllocator.allocateUnassigned(allocation);
        assertThat(changed, equalTo(true));
        assertThat(allocation.routingNodes().shardsWithState(ShardRoutingState.UNASSIGNED).size(), equalTo(2)); // replicas
        assertShardAllocated(allocation, node1, node2);
    }

    /**
     * Tests that only when enough copies of the shard exists we are going to allocate it. This test
     * verifies that even with different version, we treat different versions as a copy, and count them.
     */
    public void testEnoughCopiesFoundForAllocationOnLegacyIndexWithDifferentVersion() {
        MetaData metaData = MetaData.builder()
                .put(IndexMetaData.builder(shardId.getIndexName()).settings(settings(Version.V_2_0_0)).numberOfShards(1).numberOfReplicas(2))
                .build();
        RoutingTable routingTable = RoutingTable.builder()
                .addAsRecovery(metaData.index(shardId.getIndex()))
                .build();
        ClusterState state = ClusterState.builder(org.elasticsearch.cluster.ClusterName.DEFAULT)
                .metaData(metaData)
                .routingTable(routingTable)
                .nodes(DiscoveryNodes.builder().put(node1).put(node2).put(node3)).build();

        RoutingAllocation allocation = new RoutingAllocation(yesAllocationDeciders(), new RoutingNodes(state, false), state.nodes(), null, System.nanoTime());
        boolean changed = testAllocator.allocateUnassigned(allocation);
        assertThat(changed, equalTo(false));
        assertThat(allocation.routingNodes().unassigned().ignored().size(), equalTo(1));
        assertThat(allocation.routingNodes().unassigned().ignored().get(0).shardId(), equalTo(shardId));
        assertThat(allocation.routingNodes().shardsWithState(ShardRoutingState.UNASSIGNED).size(), equalTo(2)); // replicas

        testAllocator.addData(node1, 1, null, randomBoolean());
        allocation = new RoutingAllocation(yesAllocationDeciders(), new RoutingNodes(state, false), state.nodes(), null, System.nanoTime());
        changed = testAllocator.allocateUnassigned(allocation);
        assertThat(changed, equalTo(false));
        assertThat(allocation.routingNodes().unassigned().ignored().size(), equalTo(1));
        assertThat(allocation.routingNodes().unassigned().ignored().get(0).shardId(), equalTo(shardId));
        assertThat(allocation.routingNodes().shardsWithState(ShardRoutingState.UNASSIGNED).size(), equalTo(2)); // replicas

        testAllocator.addData(node2, 2, null, randomBoolean());
        allocation = new RoutingAllocation(yesAllocationDeciders(), new RoutingNodes(state, false), state.nodes(), null, System.nanoTime());
        changed = testAllocator.allocateUnassigned(allocation);
        assertThat(changed, equalTo(true));
        assertThat(allocation.routingNodes().unassigned().ignored().size(), equalTo(0));
        assertThat(allocation.routingNodes().shardsWithState(ShardRoutingState.UNASSIGNED).size(), equalTo(2)); // replicas
        assertShardAllocated(allocation, node2);
    }

    private RoutingAllocation routingAllocationWithOnePrimaryNoReplicas(AllocationDeciders deciders, boolean asNew, Version version, String... activeAllocationIds) {
        MetaData metaData = MetaData.builder()
                .put(IndexMetaData.builder(shardId.getIndexName()).settings(settings(version))
                        .numberOfShards(1).numberOfReplicas(0).putActiveAllocationIds(0, Sets.newHashSet(activeAllocationIds)))
                .build();
        RoutingTable.Builder routingTableBuilder = RoutingTable.builder();
        if (asNew) {
            routingTableBuilder.addAsNew(metaData.index(shardId.getIndex()));
        } else {
            routingTableBuilder.addAsRecovery(metaData.index(shardId.getIndex()));
        }
        ClusterState state = ClusterState.builder(org.elasticsearch.cluster.ClusterName.DEFAULT)
                .metaData(metaData)
                .routingTable(routingTableBuilder.build())
                .nodes(DiscoveryNodes.builder().put(node1).put(node2).put(node3)).build();
        return new RoutingAllocation(deciders, new RoutingNodes(state, false), state.nodes(), null, System.nanoTime());
    }

    class TestAllocator extends PrimaryShardAllocator {

        private Map<DiscoveryNode, TransportNodesListGatewayStartedShards.NodeGatewayStartedShards> data;

        public TestAllocator() {
            super(Settings.EMPTY);
        }

        public TestAllocator clear() {
            data = null;
            return this;
        }

        public TestAllocator addData(DiscoveryNode node, long version, String allocationId, boolean primary) {
            return addData(node, version, allocationId, primary, null);
        }

        public TestAllocator addData(DiscoveryNode node, long version, String allocationId, boolean primary, @Nullable Throwable storeException) {
            if (data == null) {
                data = new HashMap<>();
            }
            data.put(node, new TransportNodesListGatewayStartedShards.NodeGatewayStartedShards(node, version, allocationId, primary, storeException));
            return this;
        }

        @Override
        protected AsyncShardFetch.FetchResult<TransportNodesListGatewayStartedShards.NodeGatewayStartedShards> fetchData(ShardRouting shard, RoutingAllocation allocation) {
            return new AsyncShardFetch.FetchResult<>(shardId, data, Collections.<String>emptySet(), Collections.<String>emptySet());
        }
    }
}<|MERGE_RESOLUTION|>--- conflicted
+++ resolved
@@ -333,15 +333,9 @@
     private RoutingAllocation getRestoreRoutingAllocation(AllocationDeciders allocationDeciders, boolean hasActiveAllocation) {
         Version version = hasActiveAllocation ? Version.CURRENT : Version.V_2_0_0;
         MetaData metaData = MetaData.builder()
-<<<<<<< HEAD
-                .put(IndexMetaData.builder(shardId.getIndexName()).settings(settings(version)).numberOfShards(1).numberOfReplicas(0)
-                        .putActiveAllocationIds(0, version == Version.CURRENT ? Sets.newHashSet("allocId") : Collections.emptySet()))
-                .build();
-=======
             .put(IndexMetaData.builder(shardId.getIndexName()).settings(settings(version)).numberOfShards(1).numberOfReplicas(0)
                 .putActiveAllocationIds(0, hasActiveAllocation ? Sets.newHashSet("allocId") : Collections.emptySet()))
             .build();
->>>>>>> 12a6f36a
 
         RoutingTable routingTable = RoutingTable.builder()
                 .addAsRestore(metaData.index(shardId.getIndex()), new RestoreSource(new SnapshotId("test", "test"), version, shardId.getIndexName()))
@@ -416,19 +410,11 @@
     private RoutingAllocation getRecoverOnAnyNodeRoutingAllocation(AllocationDeciders allocationDeciders, boolean hasActiveAllocation) {
         Version version = hasActiveAllocation ? Version.CURRENT : Version.V_2_0_0;
         MetaData metaData = MetaData.builder()
-<<<<<<< HEAD
-                .put(IndexMetaData.builder(shardId.getIndexName()).settings(settings(version)
-                        .put(IndexMetaData.SETTING_SHARED_FILESYSTEM, true)
-                        .put(IndexMetaData.SETTING_SHARED_FS_ALLOW_RECOVERY_ON_ANY_NODE, true))
-                        .numberOfShards(1).numberOfReplicas(0).putActiveAllocationIds(0, version == Version.CURRENT ? Sets.newHashSet("allocId") : Collections.emptySet()))
-                .build();
-=======
             .put(IndexMetaData.builder(shardId.getIndexName()).settings(settings(version)
                 .put(IndexMetaData.SETTING_SHARED_FILESYSTEM, true)
                 .put(IndexMetaData.SETTING_SHARED_FS_ALLOW_RECOVERY_ON_ANY_NODE, true))
                 .numberOfShards(1).numberOfReplicas(0).putActiveAllocationIds(0, hasActiveAllocation ? Sets.newHashSet("allocId") : Collections.emptySet()))
             .build();
->>>>>>> 12a6f36a
 
         RoutingTable routingTable = RoutingTable.builder()
                 .addAsRestore(metaData.index(shardId.getIndex()), new RestoreSource(new SnapshotId("test", "test"), Version.CURRENT, shardId.getIndexName()))
