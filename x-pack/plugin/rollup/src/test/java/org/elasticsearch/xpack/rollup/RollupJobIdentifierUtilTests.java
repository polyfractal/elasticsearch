--- conflicted
+++ resolved
@@ -765,25 +765,21 @@
             new DateHistogramInterval("1m"));
         assertFalse(valid);
 
-<<<<<<< HEAD
         valid = RollupJobIdentifierUtils.validateCalendarInterval(new DateHistogramInterval("1M"),
             new DateHistogramInterval("minute"));
         assertTrue(valid);
 
-=======
->>>>>>> efa82023
         // Fails because both are actually fixed
         valid = RollupJobIdentifierUtils.validateCalendarInterval(new DateHistogramInterval("100ms"),
             new DateHistogramInterval("100ms"));
         assertFalse(valid);
     }
 
-<<<<<<< HEAD
     public void testMixedIntervals() {
-        boolean valid = RollupJobIdentifierUtils.validateMixedInterval(60*1000, new DateHistogramInterval("1m"));
-        assertTrue(valid);
-
-        valid = RollupJobIdentifierUtils.validateMixedInterval(10*60*1000, new DateHistogramInterval("1m"));
+        boolean valid = RollupJobIdentifierUtils.validateMixedInterval(60 * 1000, new DateHistogramInterval("1m"));
+        assertTrue(valid);
+
+        valid = RollupJobIdentifierUtils.validateMixedInterval(10 * 60 * 1000, new DateHistogramInterval("1m"));
         assertTrue(valid);
 
         valid = RollupJobIdentifierUtils.validateMixedInterval(100, new DateHistogramInterval("1d"));
@@ -795,7 +791,7 @@
         valid = RollupJobIdentifierUtils.validateMixedInterval(100, new DateHistogramInterval("minute"));
         assertFalse(valid);
 
-        valid = RollupJobIdentifierUtils.validateMixedInterval(1000 * 60 * 60 , new DateHistogramInterval("minute"));
+        valid = RollupJobIdentifierUtils.validateMixedInterval(1000 * 60 * 60, new DateHistogramInterval("minute"));
         assertTrue(valid);
 
         valid = RollupJobIdentifierUtils.validateMixedInterval(100, new DateHistogramInterval("second"));
@@ -834,7 +830,8 @@
         assertWarnings("Starting in 6.5.0, query and config interval " +
             "types must match (e.g. fixed-time config can only be queried with fixed-time aggregations, " +
             "and calendar-time config can only be queried with calendar-timeaggregations).");
-=======
+    }
+
     public void testComparatorMixed() {
         int numCaps = randomIntBetween(1, 10);
         List<RollupJobCaps> caps = new ArrayList<>(numCaps);
@@ -986,7 +983,6 @@
 
     private static DateHistogramInterval getRandomCalendarInterval() {
         return new DateHistogramInterval(UNITS.get(randomIntBetween(0, UNITS.size()-1)));
->>>>>>> efa82023
     }
 
     private Set<RollupJobCaps> singletonSet(RollupJobCaps cap) {
