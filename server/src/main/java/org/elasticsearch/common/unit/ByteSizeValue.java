--- conflicted
+++ resolved
@@ -27,10 +27,6 @@
 import org.elasticsearch.common.io.stream.Writeable;
 import org.elasticsearch.common.logging.DeprecationLogger;
 import org.elasticsearch.common.logging.LogConfigurator;
-<<<<<<< HEAD
-import org.elasticsearch.common.settings.Setting;
-=======
->>>>>>> 6d6227a2
 import org.elasticsearch.common.xcontent.ToXContentFragment;
 import org.elasticsearch.common.xcontent.XContentBuilder;
 
@@ -43,11 +39,7 @@
     /**
      * We have to lazy initialize the deprecation logger as otherwise a static logger here would be constructed before logging is configured
      * leading to a runtime failure (see {@link LogConfigurator#checkErrorListener()} ). The premature construction would come from any
-<<<<<<< HEAD
-     * {@link Setting} object constructed in, for example, settings in {@link org.elasticsearch.common.network.NetworkService}.
-=======
      * {@link ByteSizeValue} object constructed in, for example, settings in {@link org.elasticsearch.common.network.NetworkService}.
->>>>>>> 6d6227a2
      */
     static class DeprecationLoggerHolder {
         static DeprecationLogger deprecationLogger = new DeprecationLogger(LogManager.getLogger(ByteSizeValue.class));
