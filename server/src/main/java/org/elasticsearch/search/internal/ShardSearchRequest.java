--- conflicted
+++ resolved
@@ -183,14 +183,6 @@
         } else {
             canReturnNullResponseIfMatchNoDocs = false;
             bottomSortValues = null;
-<<<<<<< HEAD
-        }
-        if (in.getVersion().onOrAfter(Version.V_8_0_0)) {
-            bottomSortValues = in.readOptionalWriteable(SearchSortValuesAndFormats::new);
-        } else {
-            bottomSortValues = null;
-=======
->>>>>>> 6d6227a2
         }
         originalIndices = OriginalIndices.readOriginalIndices(in);
     }
@@ -248,12 +240,6 @@
         if (out.getVersion().onOrAfter(Version.V_7_7_0) && asKey == false) {
             out.writeBoolean(canReturnNullResponseIfMatchNoDocs);
             out.writeOptionalWriteable(bottomSortValues);
-<<<<<<< HEAD
-        }
-        if (out.getVersion().onOrAfter(Version.V_8_0_0)) {
-            out.writeOptionalWriteable(bottomSortValues);
-=======
->>>>>>> 6d6227a2
         }
     }
 
