--- conflicted
+++ resolved
@@ -54,11 +54,7 @@
     /**
      * The max number of classes classification supports
      */
-<<<<<<< HEAD
-    private static final int MAX_DEPENDENT_VARIABLE_CARDINALITY = 30;
-=======
     public static final int MAX_DEPENDENT_VARIABLE_CARDINALITY = 30;
->>>>>>> 6d6227a2
 
     private static ConstructingObjectParser<Classification, Void> createParser(boolean lenient) {
         ConstructingObjectParser<Classification, Void> parser = new ConstructingObjectParser<>(
