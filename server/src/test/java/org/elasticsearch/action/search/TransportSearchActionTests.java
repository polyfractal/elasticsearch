--- conflicted
+++ resolved
@@ -79,7 +79,6 @@
 import org.elasticsearch.search.SearchHits;
 import org.elasticsearch.search.aggregations.InternalAggregation;
 import org.elasticsearch.search.aggregations.InternalAggregations;
-import org.elasticsearch.search.aggregations.pipeline.PipelineAggregator.PipelineTree;
 import org.elasticsearch.search.builder.SearchSourceBuilder;
 import org.elasticsearch.search.collapse.CollapseBuilder;
 import org.elasticsearch.search.internal.AliasFilter;
@@ -102,32 +101,6 @@
 import org.elasticsearch.transport.TransportRequestOptions;
 import org.elasticsearch.transport.TransportService;
 
-<<<<<<< HEAD
-import java.util.ArrayList;
-import java.util.Arrays;
-import java.util.Collections;
-import java.util.HashMap;
-import java.util.HashSet;
-import java.util.List;
-import java.util.Map;
-import java.util.Set;
-import java.util.concurrent.CopyOnWriteArrayList;
-import java.util.concurrent.CountDownLatch;
-import java.util.concurrent.TimeUnit;
-import java.util.concurrent.atomic.AtomicInteger;
-import java.util.concurrent.atomic.AtomicReference;
-import java.util.function.BiFunction;
-import java.util.function.Function;
-
-import static java.util.Collections.emptyList;
-import static java.util.Collections.emptyMap;
-import static org.elasticsearch.test.hamcrest.ElasticsearchAssertions.awaitLatch;
-import static org.hamcrest.CoreMatchers.containsString;
-import static org.hamcrest.CoreMatchers.instanceOf;
-import static org.hamcrest.CoreMatchers.startsWith;
-
-=======
->>>>>>> 6d6227a2
 public class TransportSearchActionTests extends ESTestCase {
 
     private final ThreadPool threadPool = new TestThreadPool(getClass().getName());
@@ -420,11 +393,7 @@
             LatchedActionListener<SearchResponse> listener = new LatchedActionListener<>(
                 ActionListener.wrap(r -> fail("no response expected"), failure::set), latch);
             TransportSearchAction.ccsRemoteReduce(searchRequest, localIndices, remoteIndicesByCluster, timeProvider,
-<<<<<<< HEAD
-                    aggReduceContextBuilder(), remoteClusterService, threadPool, listener, (r, l) -> setOnce.set(Tuple.tuple(r, l)));
-=======
                     emptyReduceContextBuilder(), remoteClusterService, threadPool, listener, (r, l) -> setOnce.set(Tuple.tuple(r, l)));
->>>>>>> 6d6227a2
             if (localIndices == null) {
                 assertNull(setOnce.get());
             } else {
@@ -469,11 +438,7 @@
                 LatchedActionListener<SearchResponse> listener = new LatchedActionListener<>(
                     ActionListener.wrap(response::set, e -> fail("no failures expected")), latch);
                 TransportSearchAction.ccsRemoteReduce(searchRequest, localIndices, remoteIndicesByCluster, timeProvider,
-<<<<<<< HEAD
-                        aggReduceContextBuilder(), remoteClusterService, threadPool, listener, (r, l) -> setOnce.set(Tuple.tuple(r, l)));
-=======
                         emptyReduceContextBuilder(), remoteClusterService, threadPool, listener, (r, l) -> setOnce.set(Tuple.tuple(r, l)));
->>>>>>> 6d6227a2
                 if (localIndices == null) {
                     assertNull(setOnce.get());
                 } else {
@@ -499,11 +464,7 @@
                 LatchedActionListener<SearchResponse> listener = new LatchedActionListener<>(
                     ActionListener.wrap(r -> fail("no response expected"), failure::set), latch);
                 TransportSearchAction.ccsRemoteReduce(searchRequest, localIndices, remoteIndicesByCluster, timeProvider,
-<<<<<<< HEAD
-                        aggReduceContextBuilder(), remoteClusterService, threadPool, listener, (r, l) -> setOnce.set(Tuple.tuple(r, l)));
-=======
                         emptyReduceContextBuilder(), remoteClusterService, threadPool, listener, (r, l) -> setOnce.set(Tuple.tuple(r, l)));
->>>>>>> 6d6227a2
                 if (localIndices == null) {
                     assertNull(setOnce.get());
                 } else {
@@ -550,11 +511,7 @@
                 LatchedActionListener<SearchResponse> listener = new LatchedActionListener<>(
                     ActionListener.wrap(r -> fail("no response expected"), failure::set), latch);
                 TransportSearchAction.ccsRemoteReduce(searchRequest, localIndices, remoteIndicesByCluster, timeProvider,
-<<<<<<< HEAD
-                        aggReduceContextBuilder(), remoteClusterService, threadPool, listener, (r, l) -> setOnce.set(Tuple.tuple(r, l)));
-=======
                         emptyReduceContextBuilder(), remoteClusterService, threadPool, listener, (r, l) -> setOnce.set(Tuple.tuple(r, l)));
->>>>>>> 6d6227a2
                 if (localIndices == null) {
                     assertNull(setOnce.get());
                 } else {
@@ -582,13 +539,8 @@
                 AtomicReference<SearchResponse> response = new AtomicReference<>();
                 LatchedActionListener<SearchResponse> listener = new LatchedActionListener<>(
                     ActionListener.wrap(response::set, e -> fail("no failures expected")), latch);
-<<<<<<< HEAD
-                TransportSearchAction.ccsRemoteReduce(searchRequest, localIndices, remoteIndicesByCluster, timeProvider,
-                        aggReduceContextBuilder(), remoteClusterService, threadPool, listener, (r, l) -> setOnce.set(Tuple.tuple(r, l)));
-=======
                 TransportSearchAction.ccsRemoteReduce(searchRequest, localIndices, remoteIndicesByCluster, timeProvider, 
                         emptyReduceContextBuilder(), remoteClusterService, threadPool, listener, (r, l) -> setOnce.set(Tuple.tuple(r, l)));
->>>>>>> 6d6227a2
                 if (localIndices == null) {
                     assertNull(setOnce.get());
                 } else {
@@ -628,11 +580,7 @@
                 LatchedActionListener<SearchResponse> listener = new LatchedActionListener<>(
                     ActionListener.wrap(response::set, e -> fail("no failures expected")), latch);
                 TransportSearchAction.ccsRemoteReduce(searchRequest, localIndices, remoteIndicesByCluster, timeProvider,
-<<<<<<< HEAD
-                        aggReduceContextBuilder(), remoteClusterService, threadPool, listener, (r, l) -> setOnce.set(Tuple.tuple(r, l)));
-=======
                         emptyReduceContextBuilder(), remoteClusterService, threadPool, listener, (r, l) -> setOnce.set(Tuple.tuple(r, l)));
->>>>>>> 6d6227a2
                 if (localIndices == null) {
                     assertNull(setOnce.get());
                 } else {
@@ -813,12 +761,8 @@
             assertEquals(-1, source.size());
             assertEquals(-1, source.from());
             assertNull(source.trackTotalHitsUpTo());
-<<<<<<< HEAD
-            SearchResponseMerger merger = TransportSearchAction.createSearchResponseMerger(source, timeProvider, aggReduceContextBuilder());
-=======
             SearchResponseMerger merger = TransportSearchAction.createSearchResponseMerger(
                     source, timeProvider, emptyReduceContextBuilder());
->>>>>>> 6d6227a2
             assertEquals(0, merger.from);
             assertEquals(10, merger.size);
             assertEquals(SearchContext.DEFAULT_TRACK_TOTAL_HITS_UP_TO, merger.trackTotalHitsUpTo);
@@ -827,11 +771,7 @@
             assertNull(source.trackTotalHitsUpTo());
         }
         {
-<<<<<<< HEAD
-            SearchResponseMerger merger = TransportSearchAction.createSearchResponseMerger(null, timeProvider, aggReduceContextBuilder());
-=======
             SearchResponseMerger merger = TransportSearchAction.createSearchResponseMerger(null, timeProvider, emptyReduceContextBuilder());
->>>>>>> 6d6227a2
             assertEquals(0, merger.from);
             assertEquals(10, merger.size);
             assertEquals(SearchContext.DEFAULT_TRACK_TOTAL_HITS_UP_TO, merger.trackTotalHitsUpTo);
@@ -844,12 +784,8 @@
             source.size(originalSize);
             int trackTotalHitsUpTo = randomIntBetween(0, Integer.MAX_VALUE);
             source.trackTotalHitsUpTo(trackTotalHitsUpTo);
-<<<<<<< HEAD
-            SearchResponseMerger merger = TransportSearchAction.createSearchResponseMerger(source, timeProvider, aggReduceContextBuilder());
-=======
             SearchResponseMerger merger = TransportSearchAction.createSearchResponseMerger(
                     source, timeProvider, emptyReduceContextBuilder());
->>>>>>> 6d6227a2
             assertEquals(0, source.from());
             assertEquals(originalFrom + originalSize, source.size());
             assertEquals(trackTotalHitsUpTo, (int)source.trackTotalHitsUpTo());
@@ -909,11 +845,7 @@
     }
 
     public void testShouldPreFilterSearchShards() {
-<<<<<<< HEAD
-        int numIndices = randomIntBetween(1, 10);
-=======
         int numIndices = randomIntBetween(2, 10);
->>>>>>> 6d6227a2
         Index[] indices = new Index[numIndices];
         for (int i = 0; i < numIndices; i++) {
             String indexName = randomAlphaOfLengthBetween(5, 10);
@@ -923,11 +855,7 @@
         {
             SearchRequest searchRequest = new SearchRequest();
             assertFalse(TransportSearchAction.shouldPreFilterSearchShards(clusterState, searchRequest,
-<<<<<<< HEAD
-                indices, randomIntBetween(1, 127)));
-=======
                 indices, randomIntBetween(2, 127)));
->>>>>>> 6d6227a2
             assertFalse(TransportSearchAction.shouldPreFilterSearchShards(clusterState, searchRequest,
                 indices, randomIntBetween(127, 10000)));
         }
@@ -935,11 +863,7 @@
             SearchRequest searchRequest = new SearchRequest()
                 .source(new SearchSourceBuilder().query(QueryBuilders.rangeQuery("timestamp")));
             assertFalse(TransportSearchAction.shouldPreFilterSearchShards(clusterState, searchRequest,
-<<<<<<< HEAD
-                indices, randomIntBetween(1, 127)));
-=======
                 indices, randomIntBetween(2, 127)));
->>>>>>> 6d6227a2
             assertTrue(TransportSearchAction.shouldPreFilterSearchShards(clusterState, searchRequest,
                 indices, randomIntBetween(127, 10000)));
         }
@@ -947,11 +871,7 @@
             SearchRequest searchRequest = new SearchRequest()
                 .source(new SearchSourceBuilder().sort(SortBuilders.fieldSort("timestamp")));
             assertTrue(TransportSearchAction.shouldPreFilterSearchShards(clusterState, searchRequest,
-<<<<<<< HEAD
-                indices, randomIntBetween(1, 127)));
-=======
                 indices, randomIntBetween(2, 127)));
->>>>>>> 6d6227a2
             assertTrue(TransportSearchAction.shouldPreFilterSearchShards(clusterState, searchRequest,
                 indices, randomIntBetween(127, 10000)));
         }
@@ -960,22 +880,14 @@
                 .source(new SearchSourceBuilder().sort(SortBuilders.fieldSort("timestamp")))
                 .scroll("5m");
             assertTrue(TransportSearchAction.shouldPreFilterSearchShards(clusterState, searchRequest,
-<<<<<<< HEAD
-                indices, randomIntBetween(1, 127)));
-=======
                 indices, randomIntBetween(2, 127)));
->>>>>>> 6d6227a2
             assertTrue(TransportSearchAction.shouldPreFilterSearchShards(clusterState, searchRequest,
                 indices, randomIntBetween(127, 10000)));
         }
     }
 
     public void testShouldPreFilterSearchShardsWithReadOnly() {
-<<<<<<< HEAD
-        int numIndices = randomIntBetween(1, 10);
-=======
         int numIndices = randomIntBetween(2, 10);
->>>>>>> 6d6227a2
         int numReadOnly = randomIntBetween(1, numIndices);
         Index[] indices = new Index[numIndices];
         ClusterBlocks.Builder blocksBuilder = ClusterBlocks.builder();
@@ -994,11 +906,7 @@
         {
             SearchRequest searchRequest = new SearchRequest();
             assertFalse(TransportSearchAction.shouldPreFilterSearchShards(clusterState, searchRequest,
-<<<<<<< HEAD
-                indices, randomIntBetween(1, 127)));
-=======
                 indices, randomIntBetween(2, 127)));
->>>>>>> 6d6227a2
             assertFalse(TransportSearchAction.shouldPreFilterSearchShards(clusterState, searchRequest,
                 indices, randomIntBetween(127, 10000)));
         }
@@ -1006,11 +914,7 @@
             SearchRequest searchRequest = new SearchRequest()
                 .source(new SearchSourceBuilder().query(QueryBuilders.rangeQuery("timestamp")));
             assertTrue(TransportSearchAction.shouldPreFilterSearchShards(clusterState, searchRequest,
-<<<<<<< HEAD
-                indices, randomIntBetween(1, 127)));
-=======
                 indices, randomIntBetween(2, 127)));
->>>>>>> 6d6227a2
             assertTrue(TransportSearchAction.shouldPreFilterSearchShards(clusterState, searchRequest,
                 indices, randomIntBetween(127, 10000)));
         }
@@ -1019,11 +923,7 @@
                 .source(new SearchSourceBuilder().query(QueryBuilders.rangeQuery("timestamp")));
             searchRequest.scroll("5s");
             assertTrue(TransportSearchAction.shouldPreFilterSearchShards(clusterState, searchRequest,
-<<<<<<< HEAD
-                indices, randomIntBetween(127, 10000)));
-=======
                 indices, randomIntBetween(2, 127)));
->>>>>>> 6d6227a2
             assertTrue(TransportSearchAction.shouldPreFilterSearchShards(clusterState, searchRequest,
                 indices, randomIntBetween(127, 10000)));
         }
@@ -1032,30 +932,9 @@
                 .source(new SearchSourceBuilder().query(QueryBuilders.rangeQuery("timestamp")));
             searchRequest.searchType(SearchType.DFS_QUERY_THEN_FETCH);
             assertFalse(TransportSearchAction.shouldPreFilterSearchShards(clusterState, searchRequest,
-<<<<<<< HEAD
-                indices, randomIntBetween(127, 10000)));
-=======
                 indices, randomIntBetween(2, 127)));
->>>>>>> 6d6227a2
             assertFalse(TransportSearchAction.shouldPreFilterSearchShards(clusterState, searchRequest,
                 indices, randomIntBetween(127, 10000)));
         }
     }
-<<<<<<< HEAD
-
-    private InternalAggregation.ReduceContextBuilder aggReduceContextBuilder() {
-        return new InternalAggregation.ReduceContextBuilder() {
-            @Override
-            public InternalAggregation.ReduceContext forPartialReduction() {
-                return InternalAggregation.ReduceContext.forPartialReduction(null, null);
-            };
-
-            @Override
-            public InternalAggregation.ReduceContext forFinalReduction() {
-                return InternalAggregation.ReduceContext.forFinalReduction(null, null, b -> {}, new PipelineTree(emptyMap(), emptyList()));
-            }
-        };
-    }
-=======
->>>>>>> 6d6227a2
 }