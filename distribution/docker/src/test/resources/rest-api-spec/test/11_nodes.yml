---
"Test cat nodes output":

  - do:
      cat.nodes: {}

  - match:
      $body: |
        /  #ip                          heap.percent        ram.percent     cpu         load_1m                load_5m                load_15m               node.role           master          name
<<<<<<< HEAD
        ^  ((\d{1,3}\.){3}\d{1,3}  \s+  \d+            \s+  \d*         \s+ (-)?\d* \s+ ((-)?\d*(\.\d+)?)? \s+ ((-)?\d*(\.\d+)?)?\s+  ((-)?\d*(\.\d+)?)? \s+ (-|[dilmt]{1,5}) \s+ [-*x]     \s+   (\S+\s?)+     \n)+  $/
=======
        ^  ((\d{1,3}\.){3}\d{1,3}  \s+  \d+            \s+  \d*         \s+ (-)?\d* \s+ ((-)?\d*(\.\d+)?)? \s+ ((-)?\d*(\.\d+)?)?\s+  ((-)?\d*(\.\d+)?)? \s+ (-|[dilmrt]{1,6}) \s+ [-*x]     \s+   (\S+\s?)+     \n)+  $/
>>>>>>> 6d6227a2

  - do:
      cat.nodes:
        v: true

  - match:
      $body: |
        /^  ip                     \s+  heap\.percent   \s+  ram\.percent \s+ cpu      \s+ load_1m            \s+ load_5m            \s+ load_15m           \s+ node\.role      \s+  master   \s+   name  \n
<<<<<<< HEAD
           ((\d{1,3}\.){3}\d{1,3}  \s+  \d+             \s+  \d*          \s+ (-)?\d* \s+  ((-)?\d*(\.\d+)?)? \s+ ((-)?\d*(\.\d+)?)? \s+ ((-)?\d*(\.\d+)?)? \s+ (-|[dilmt]{1,5}) \s+  [-*x]    \s+   (\S+\s?)+     \n)+  $/
=======
           ((\d{1,3}\.){3}\d{1,3}  \s+  \d+             \s+  \d*          \s+ (-)?\d* \s+  ((-)?\d*(\.\d+)?)? \s+ ((-)?\d*(\.\d+)?)? \s+ ((-)?\d*(\.\d+)?)? \s+ (-|[dilmrt]{1,6}) \s+  [-*x]    \s+   (\S+\s?)+     \n)+  $/
>>>>>>> 6d6227a2

  - do:
      cat.nodes:
        h: heap.current,heap.percent,heap.max
        v: true

  - match:
      $body: |
        /^      heap\.current          \s+  heap\.percent  \s+  heap\.max              \n
           (\s+ \d+(\.\d+)?[ptgmk]?b   \s+  \d+            \s+  \d+(\.\d+)?[ptgmk]?b   \n)+  $/

  - do:
      cat.nodes:
        h: heap.*
        v: true

  - match:
      $body: |
        /^      heap\.current          \s+  heap\.percent  \s+  heap\.max              \n
           (\s+ \d+(\.\d+)?[ptgmk]?b   \s+  \d+            \s+  \d+(\.\d+)?[ptgmk]?b   \n)+  $/

  - do:
      cat.nodes:
        h: file_desc.current,file_desc.percent,file_desc.max
        v: true

  - match:
      # Windows reports -1 for the file descriptor counts.
      $body: |
        /^      file_desc\.current  \s+  file_desc\.percent  \s+  file_desc\.max   \n
           (\s+ (-1|\d+)            \s+  \d+                 \s+  (-1|\d+)         \n)+  $/

  - do:
      cat.nodes:
        h: http
        v: true

  - match:
      $body: |
        /^      http \n ((\d{1,3}\.){3}\d{1,3}:\d{1,5}\n)+  $/

---
"Additional disk information":
  - do:
      cat.nodes:
        h: diskAvail,diskTotal,diskUsed,diskUsedPercent
        v: true

  - match:
      # leading whitespace on columns and optional whitespace on values is necessary
      # because `diskAvail` is right aligned and text representation of disk size might be
      # longer so it's padded with leading whitespace
      $body: |
        /^  \s* diskAvail            \s+ diskTotal            \s+ diskUsed            \s+ diskUsedPercent            \n
           (\s* \d+(\.\d+)?[ptgmk]?b \s+ \d+(\.\d+)?[ptgmk]?b \s+ \d+(\.\d+)?[ptgmk]?b\s+ (100\.00 | \d{1,2}\.\d{2}) \n)+  $/

  - do:
      cat.nodes:
        h: disk,dt,du,dup
        v: true

  - match:
      # leading whitespace on columns and optional whitespace on values is necessary
      # because `disk` is right aligned and text representation of disk size might be
      # longer so it's padded with leading whitespace
      $body: |
        /^  \s* disk                 \s+ dt                   \s+ du                  \s+ dup                        \n
           (\s* \d+(\.\d+)?[ptgmk]?b \s+ \d+(\.\d+)?[ptgmk]?b \s+ \d+(\.\d+)?[ptgmk]?b\s+ (100\.00 | \d{1,2}\.\d{2}) \n)+  $/

---
"Test cat nodes output with full_id set":

  - do:
      cat.nodes:
        h: id
  # check for a 4 char non-whitespace character string
  - match:
      $body: |
        /^(\S{4}\n)+$/

  - do:
      cat.nodes:
        h: id
        full_id: true
  # check for a 5+ char non-whitespace character string
  - match:
      $body: |
        /^(\S{5,}\n)+$/
<|MERGE_RESOLUTION|>--- conflicted
+++ resolved
@@ -7,11 +7,7 @@
   - match:
       $body: |
         /  #ip                          heap.percent        ram.percent     cpu         load_1m                load_5m                load_15m               node.role           master          name
-<<<<<<< HEAD
-        ^  ((\d{1,3}\.){3}\d{1,3}  \s+  \d+            \s+  \d*         \s+ (-)?\d* \s+ ((-)?\d*(\.\d+)?)? \s+ ((-)?\d*(\.\d+)?)?\s+  ((-)?\d*(\.\d+)?)? \s+ (-|[dilmt]{1,5}) \s+ [-*x]     \s+   (\S+\s?)+     \n)+  $/
-=======
         ^  ((\d{1,3}\.){3}\d{1,3}  \s+  \d+            \s+  \d*         \s+ (-)?\d* \s+ ((-)?\d*(\.\d+)?)? \s+ ((-)?\d*(\.\d+)?)?\s+  ((-)?\d*(\.\d+)?)? \s+ (-|[dilmrt]{1,6}) \s+ [-*x]     \s+   (\S+\s?)+     \n)+  $/
->>>>>>> 6d6227a2
 
   - do:
       cat.nodes:
@@ -20,11 +16,7 @@
   - match:
       $body: |
         /^  ip                     \s+  heap\.percent   \s+  ram\.percent \s+ cpu      \s+ load_1m            \s+ load_5m            \s+ load_15m           \s+ node\.role      \s+  master   \s+   name  \n
-<<<<<<< HEAD
-           ((\d{1,3}\.){3}\d{1,3}  \s+  \d+             \s+  \d*          \s+ (-)?\d* \s+  ((-)?\d*(\.\d+)?)? \s+ ((-)?\d*(\.\d+)?)? \s+ ((-)?\d*(\.\d+)?)? \s+ (-|[dilmt]{1,5}) \s+  [-*x]    \s+   (\S+\s?)+     \n)+  $/
-=======
            ((\d{1,3}\.){3}\d{1,3}  \s+  \d+             \s+  \d*          \s+ (-)?\d* \s+  ((-)?\d*(\.\d+)?)? \s+ ((-)?\d*(\.\d+)?)? \s+ ((-)?\d*(\.\d+)?)? \s+ (-|[dilmrt]{1,6}) \s+  [-*x]    \s+   (\S+\s?)+     \n)+  $/
->>>>>>> 6d6227a2
 
   - do:
       cat.nodes:
