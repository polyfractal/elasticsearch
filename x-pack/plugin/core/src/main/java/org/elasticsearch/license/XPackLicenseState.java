--- conflicted
+++ resolved
@@ -732,14 +732,6 @@
     }
 
     /**
-<<<<<<< HEAD
-     * Datascience is always available as long as there is a valid license
-     *
-     * @return true if the license is active
-     */
-    public synchronized boolean isDataScienceAllowed() {
-        return status.active;
-=======
      * Determine if Spatial features should be enabled.
      * <p>
      * Spatial features are available in for all license types except
@@ -753,7 +745,15 @@
         Status localStatus = status;
         // Should work on all active licenses
         return localStatus.active;
->>>>>>> 9e7af148
+    }
+
+    /**
+     * Datascience is always available as long as there is a valid license
+     *
+     * @return true if the license is active
+     */
+    public synchronized boolean isDataScienceAllowed() {
+        return status.active;
     }
 
     public synchronized boolean isTrialLicense() {
