/*
 * Licensed to Elasticsearch under one or more contributor
 * license agreements. See the NOTICE file distributed with
 * this work for additional information regarding copyright
 * ownership. Elasticsearch licenses this file to you under
 * the Apache License, Version 2.0 (the "License"); you may
 * not use this file except in compliance with the License.
 * You may obtain a copy of the License at
 *
 *    http://www.apache.org/licenses/LICENSE-2.0
 *
 * Unless required by applicable law or agreed to in writing,
 * software distributed under the License is distributed on an
 * "AS IS" BASIS, WITHOUT WARRANTIES OR CONDITIONS OF ANY
 * KIND, either express or implied.  See the License for the
 * specific language governing permissions and limitations
 * under the License.
 */
package org.elasticsearch.index.mapper;

import org.apache.lucene.document.LongPoint;
import org.apache.lucene.document.NumericDocValuesField;
import org.apache.lucene.document.SortedNumericDocValuesField;
import org.apache.lucene.index.DirectoryReader;
import org.apache.lucene.index.IndexOptions;
import org.apache.lucene.index.IndexReader;
import org.apache.lucene.index.IndexWriter;
import org.apache.lucene.index.IndexWriterConfig;
import org.apache.lucene.index.MultiReader;
import org.apache.lucene.index.SortedNumericDocValues;
import org.apache.lucene.search.DocIdSetIterator;
import org.apache.lucene.search.IndexOrDocValuesQuery;
import org.apache.lucene.search.Query;
import org.apache.lucene.store.Directory;
import org.elasticsearch.Version;
import org.elasticsearch.cluster.metadata.IndexMetaData;
import org.elasticsearch.common.settings.Settings;
import org.elasticsearch.common.time.DateFormatter;
import org.elasticsearch.common.time.DateFormatters;
import org.elasticsearch.common.time.DateMathParser;
import org.elasticsearch.common.util.BigArrays;
import org.elasticsearch.core.internal.io.IOUtils;
import org.elasticsearch.index.IndexSettings;
import org.elasticsearch.index.fielddata.AtomicNumericFieldData;
import org.elasticsearch.index.fielddata.IndexNumericFieldData;
import org.elasticsearch.index.fielddata.plain.SortedNumericDVIndexFieldData;
import org.elasticsearch.index.mapper.DateFieldMapper.DateFieldType;
import org.elasticsearch.index.mapper.DateFieldMapper.Resolution;
import org.elasticsearch.index.mapper.MappedFieldType.Relation;
import org.elasticsearch.index.mapper.ParseContext.Document;
import org.elasticsearch.index.query.QueryRewriteContext;
import org.elasticsearch.index.query.QueryShardContext;
import org.joda.time.DateTimeZone;
import org.junit.Before;

import java.io.IOException;
import java.time.Instant;
import java.time.ZoneOffset;
import java.util.Locale;

public class DateFieldTypeTests extends FieldTypeTestCase {
    @Override
    protected MappedFieldType createDefaultFieldType() {
        return new DateFieldMapper.DateFieldType();
    }

    private static long nowInMillis;

    @Before
    public void setupProperties() {
        setDummyNullValue(10);
        addModifier(new Modifier("format", false) {
            @Override
            public void modify(MappedFieldType ft) {
                ((DateFieldType) ft).setDateTimeFormatter(DateFormatter.forPattern("basic_week_date"));
            }
        });
        addModifier(new Modifier("locale", false) {
            @Override
            public void modify(MappedFieldType ft) {
                ((DateFieldType) ft).setDateTimeFormatter(DateFormatter.forPattern("strict_date_optional_time").withLocale(Locale.CANADA));
            }
        });
        nowInMillis = randomNonNegativeLong();
    }

    public void testIsFieldWithinRangeEmptyReader() throws IOException {
        QueryRewriteContext context = new QueryRewriteContext(xContentRegistry(), writableRegistry(), null, () -> nowInMillis);
        IndexReader reader = new MultiReader();
        DateFieldType ft = new DateFieldType();
        ft.setName("my_date");
        assertEquals(Relation.DISJOINT, ft.isFieldWithinQuery(reader, "2015-10-12", "2016-04-03",
                randomBoolean(), randomBoolean(), null, null, context));
        assertEquals(Relation.DISJOINT, ft.isFieldWithinRange(reader, instant("2015-10-12"), instant("2016-04-03")));
    }

    public void testIsFieldWithinQueryDateMillis() throws IOException {
        DateFieldType ft = new DateFieldType();
        ft.setResolution(Resolution.MILLISECONDS);
        isFieldWithinRangeTestCase(ft);
    }

    public void testIsFieldWithinQueryDateNanos() throws IOException {
        DateFieldType ft = new DateFieldType();
        ft.setResolution(Resolution.NANOSECONDS);
        isFieldWithinRangeTestCase(ft);
    }

    public void isFieldWithinRangeTestCase(DateFieldType ft) throws IOException {
        ft.setName("my_date");

        Directory dir = newDirectory();
        IndexWriter w = new IndexWriter(dir, new IndexWriterConfig(null));
        Document doc = new Document();
        LongPoint field = new LongPoint("my_date", ft.parse("2015-10-12"));
        doc.add(field);
        w.addDocument(doc);
        field.setLongValue(ft.parse("2016-04-03"));
        w.addDocument(doc);
        DirectoryReader reader = DirectoryReader.open(w);

        DateMathParser alternateFormat = DateFieldMapper.DEFAULT_DATE_TIME_FORMATTER.toDateMathParser();
        doTestIsFieldWithinQuery(ft, reader, null, null);
        doTestIsFieldWithinQuery(ft, reader, null, alternateFormat);
        doTestIsFieldWithinQuery(ft, reader, DateTimeZone.UTC, null);
        doTestIsFieldWithinQuery(ft, reader, DateTimeZone.UTC, alternateFormat);

        QueryRewriteContext context = new QueryRewriteContext(xContentRegistry(), writableRegistry(), null, () -> nowInMillis);
        assertEquals(Relation.INTERSECTS, ft.isFieldWithinRange(reader, instant("2015-10-09"), instant("2016-01-02")));
        assertEquals(Relation.INTERSECTS, ft.isFieldWithinRange(reader, instant("2016-01-02"), instant("2016-06-20")));
        assertEquals(Relation.INTERSECTS, ft.isFieldWithinRange(reader, instant("2016-01-02"), instant("2016-02-12")));
        assertEquals(Relation.DISJOINT, ft.isFieldWithinRange(reader, instant("2014-01-02"), instant("2015-02-12")));
        assertEquals(Relation.DISJOINT, ft.isFieldWithinRange(reader, instant("2016-05-11"), instant("2016-08-30")));
        assertEquals(Relation.WITHIN, ft.isFieldWithinRange(reader, instant("2015-09-25"), instant("2016-05-29")));
        assertEquals(Relation.WITHIN, ft.isFieldWithinRange(reader, instant("2015-10-12"), instant("2016-04-03")));
        assertEquals(Relation.INTERSECTS,
                ft.isFieldWithinRange(reader, instant("2015-10-12").plusMillis(1), instant("2016-04-03").minusMillis(1)));
        assertEquals(Relation.INTERSECTS,
                ft.isFieldWithinRange(reader, instant("2015-10-12").plusMillis(1), instant("2016-04-03")));
        assertEquals(Relation.INTERSECTS,
                ft.isFieldWithinRange(reader, instant("2015-10-12"), instant("2016-04-03").minusMillis(1)));
        assertEquals(Relation.INTERSECTS,
                ft.isFieldWithinRange(reader, instant("2015-10-12").plusNanos(1), instant("2016-04-03").minusNanos(1)));
        assertEquals(ft.resolution() == Resolution.NANOSECONDS ? Relation.INTERSECTS : Relation.WITHIN, // Millis round down here.
                ft.isFieldWithinRange(reader, instant("2015-10-12").plusNanos(1), instant("2016-04-03")));
        assertEquals(Relation.INTERSECTS,
                ft.isFieldWithinRange(reader, instant("2015-10-12"), instant("2016-04-03").minusNanos(1)));

        // Some edge cases
        assertEquals(Relation.WITHIN, ft.isFieldWithinRange(reader, Instant.EPOCH, instant("2016-04-03")));
        assertEquals(Relation.WITHIN, ft.isFieldWithinRange(reader, Instant.ofEpochMilli(-1000), instant("2016-04-03")));
        assertEquals(Relation.WITHIN, ft.isFieldWithinRange(reader, Instant.ofEpochMilli(Long.MIN_VALUE), instant("2016-04-03")));
        assertEquals(Relation.WITHIN, ft.isFieldWithinRange(reader, instant("2015-10-12"), Instant.ofEpochMilli(Long.MAX_VALUE)));

        // Fields with no value indexed.
        DateFieldType ft2 = new DateFieldType();
        ft2.setName("my_date2");

        assertEquals(Relation.DISJOINT, ft2.isFieldWithinQuery(reader, "2015-10-09", "2016-01-02", false, false, null, null, context));
        assertEquals(Relation.DISJOINT, ft2.isFieldWithinRange(reader, instant("2015-10-09"), instant("2016-01-02")));

        // Fire a bunch of random values into isFieldWithinRange to make sure it doesn't crash
        for (int iter = 0; iter < 1000; iter++) {
            long min = randomLong();
            long max = randomLong();
            if (min > max) {
                long swap = max;
                max = min;
                min = swap;
            }
            ft.isFieldWithinRange(reader, Instant.ofEpochMilli(min), Instant.ofEpochMilli(max));
        }

        IOUtils.close(reader, w, dir);
    }

    private void doTestIsFieldWithinQuery(DateFieldType ft, DirectoryReader reader,
            DateTimeZone zone, DateMathParser alternateFormat) throws IOException {
        QueryRewriteContext context = new QueryRewriteContext(xContentRegistry(), writableRegistry(), null, () -> nowInMillis);
        assertEquals(Relation.INTERSECTS, ft.isFieldWithinQuery(reader, "2015-10-09", "2016-01-02",
                randomBoolean(), randomBoolean(), null, null, context));
        assertEquals(Relation.INTERSECTS, ft.isFieldWithinQuery(reader, "2016-01-02", "2016-06-20",
                randomBoolean(), randomBoolean(), null, null, context));
        assertEquals(Relation.INTERSECTS, ft.isFieldWithinQuery(reader, "2016-01-02", "2016-02-12",
                randomBoolean(), randomBoolean(), null, null, context));
        assertEquals(Relation.DISJOINT, ft.isFieldWithinQuery(reader, "2014-01-02", "2015-02-12",
                randomBoolean(), randomBoolean(), null, null, context));
        assertEquals(Relation.DISJOINT, ft.isFieldWithinQuery(reader, "2016-05-11", "2016-08-30",
                randomBoolean(), randomBoolean(), null, null, context));
        assertEquals(Relation.WITHIN, ft.isFieldWithinQuery(reader, "2015-09-25", "2016-05-29",
                randomBoolean(), randomBoolean(), null, null, context));
        assertEquals(Relation.WITHIN, ft.isFieldWithinQuery(reader, "2015-10-12", "2016-04-03",
                true, true, null, null, context));
        assertEquals(Relation.INTERSECTS, ft.isFieldWithinQuery(reader, "2015-10-12", "2016-04-03",
                false, false, null, null, context));
        assertEquals(Relation.INTERSECTS, ft.isFieldWithinQuery(reader, "2015-10-12", "2016-04-03",
                false, true, null, null, context));
        assertEquals(Relation.INTERSECTS, ft.isFieldWithinQuery(reader, "2015-10-12", "2016-04-03",
                true, false, null, null, context));
    }

    public void testValueFormat() {
        MappedFieldType ft = createDefaultFieldType();
        long instant = DateFormatters.from(DateFieldMapper.DEFAULT_DATE_TIME_FORMATTER.parse("2015-10-12T14:10:55"))
            .toInstant().toEpochMilli();

        assertEquals("2015-10-12T14:10:55.000Z",
                ft.docValueFormat(null, ZoneOffset.UTC).format(instant));
        assertEquals("2015-10-12T15:10:55.000+01:00",
                ft.docValueFormat(null, ZoneOffset.ofHours(1)).format(instant));
        assertEquals("2015",
                createDefaultFieldType().docValueFormat("YYYY", ZoneOffset.UTC).format(instant));
        assertEquals(instant,
                ft.docValueFormat(null, ZoneOffset.UTC).parseLong("2015-10-12T14:10:55", false, null));
        assertEquals(instant + 999,
                ft.docValueFormat(null, ZoneOffset.UTC).parseLong("2015-10-12T14:10:55", true, null));
        long i = DateFormatters.from(DateFieldMapper.DEFAULT_DATE_TIME_FORMATTER.parse("2015-10-13")).toInstant().toEpochMilli();
        assertEquals(i - 1, ft.docValueFormat(null, ZoneOffset.UTC).parseLong("2015-10-12||/d", true, null));
    }

    public void testValueForSearch() {
        MappedFieldType ft = createDefaultFieldType();
        String date = "2015-10-12T12:09:55.000Z";
        long instant = DateFieldMapper.DEFAULT_DATE_TIME_FORMATTER.parseMillis(date);
        assertEquals(date, ft.valueForDisplay(instant));
    }

    public void testTermQuery() {
        Settings indexSettings = Settings.builder().put(IndexMetaData.SETTING_VERSION_CREATED, Version.CURRENT)
                .put(IndexMetaData.SETTING_NUMBER_OF_SHARDS, 1).put(IndexMetaData.SETTING_NUMBER_OF_REPLICAS, 1).build();
        QueryShardContext context = new QueryShardContext(0,
                new IndexSettings(IndexMetaData.builder("foo").settings(indexSettings).build(), indexSettings),
                BigArrays.NON_RECYCLING_INSTANCE, null, null, null, null, null,
<<<<<<< HEAD
                xContentRegistry(), writableRegistry(), null, null, () -> nowInMillis, null, null, null);
=======
                xContentRegistry(), writableRegistry(), null, null, () -> nowInMillis, null, null, () -> true);
>>>>>>> 85fa2bdb
        MappedFieldType ft = createDefaultFieldType();
        ft.setName("field");
        String date = "2015-10-12T14:10:55";
        long instant = DateFormatters.from(DateFieldMapper.DEFAULT_DATE_TIME_FORMATTER.parse(date)).toInstant().toEpochMilli();
        ft.setIndexOptions(IndexOptions.DOCS);
        Query expected = new IndexOrDocValuesQuery(
                LongPoint.newRangeQuery("field", instant, instant + 999),
                SortedNumericDocValuesField.newSlowRangeQuery("field", instant, instant + 999));
        assertEquals(expected, ft.termQuery(date, context));

        ft.setIndexOptions(IndexOptions.NONE);
        IllegalArgumentException e = expectThrows(IllegalArgumentException.class,
                () -> ft.termQuery(date, context));
        assertEquals("Cannot search on field [field] since it is not indexed.", e.getMessage());
    }

    public void testRangeQuery() throws IOException {
        Settings indexSettings = Settings.builder().put(IndexMetaData.SETTING_VERSION_CREATED, Version.CURRENT)
                .put(IndexMetaData.SETTING_NUMBER_OF_SHARDS, 1).put(IndexMetaData.SETTING_NUMBER_OF_REPLICAS, 1).build();
        QueryShardContext context = new QueryShardContext(0,
                new IndexSettings(IndexMetaData.builder("foo").settings(indexSettings).build(), indexSettings),
                BigArrays.NON_RECYCLING_INSTANCE, null, null, null, null, null, xContentRegistry(), writableRegistry(),
<<<<<<< HEAD
                null, null, () -> nowInMillis, null, null, null);
=======
                null, null, () -> nowInMillis, null, null, () -> true);
>>>>>>> 85fa2bdb
        MappedFieldType ft = createDefaultFieldType();
        ft.setName("field");
        String date1 = "2015-10-12T14:10:55";
        String date2 = "2016-04-28T11:33:52";
        long instant1 = DateFormatters.from(DateFieldMapper.DEFAULT_DATE_TIME_FORMATTER.parse(date1)).toInstant().toEpochMilli();
        long instant2 =
            DateFormatters.from(DateFieldMapper.DEFAULT_DATE_TIME_FORMATTER.parse(date2)).toInstant().toEpochMilli() + 999;
        ft.setIndexOptions(IndexOptions.DOCS);
        Query expected = new IndexOrDocValuesQuery(
                LongPoint.newRangeQuery("field", instant1, instant2),
                SortedNumericDocValuesField.newSlowRangeQuery("field", instant1, instant2));
        assertEquals(expected,
                ft.rangeQuery(date1, date2, true, true, null, null, null, context).rewrite(new MultiReader()));

        ft.setIndexOptions(IndexOptions.NONE);
        IllegalArgumentException e = expectThrows(IllegalArgumentException.class,
                () -> ft.rangeQuery(date1, date2, true, true, null, null, null, context));
        assertEquals("Cannot search on field [field] since it is not indexed.", e.getMessage());
    }

    public void testDateNanoDocValues() throws IOException {
        // Create an index with some docValues
        Directory dir = newDirectory();
        IndexWriter w = new IndexWriter(dir, new IndexWriterConfig(null));
        Document doc = new Document();
        NumericDocValuesField docValuesField = new NumericDocValuesField("my_date", 1444608000000L);
        doc.add(docValuesField);
        w.addDocument(doc);
        docValuesField.setLongValue(1459641600000L);
        w.addDocument(doc);
        // Create the doc values reader
        Settings settings = Settings.builder().put(IndexMetaData.SETTING_VERSION_CREATED, Version.CURRENT)
            .put(IndexMetaData.SETTING_NUMBER_OF_SHARDS, 1).put(IndexMetaData.SETTING_NUMBER_OF_REPLICAS, 1).build();
        IndexSettings indexSettings =  new IndexSettings(IndexMetaData.builder("foo").settings(settings).build(), settings);
        SortedNumericDVIndexFieldData fieldData = new SortedNumericDVIndexFieldData(indexSettings.getIndex(), "my_date",
            IndexNumericFieldData.NumericType.DATE_NANOSECONDS);
        // Read index and check the doc values
        DirectoryReader reader = DirectoryReader.open(w);
        assertTrue(reader.leaves().size() > 0);
        AtomicNumericFieldData a = fieldData.load(reader.leaves().get(0).reader().getContext());
        SortedNumericDocValues docValues = a.getLongValues();
        assertEquals(0, docValues.nextDoc());
        assertEquals(1, docValues.nextDoc());
        assertEquals(DocIdSetIterator.NO_MORE_DOCS, docValues.nextDoc());
        reader.close();
        w.close();
        dir.close();
    }

    private Instant instant(String str) {
        return DateFormatters.from(DateFieldMapper.DEFAULT_DATE_TIME_FORMATTER.parse(str)).toInstant();
    }
}<|MERGE_RESOLUTION|>--- conflicted
+++ resolved
@@ -231,11 +231,7 @@
         QueryShardContext context = new QueryShardContext(0,
                 new IndexSettings(IndexMetaData.builder("foo").settings(indexSettings).build(), indexSettings),
                 BigArrays.NON_RECYCLING_INSTANCE, null, null, null, null, null,
-<<<<<<< HEAD
-                xContentRegistry(), writableRegistry(), null, null, () -> nowInMillis, null, null, null);
-=======
-                xContentRegistry(), writableRegistry(), null, null, () -> nowInMillis, null, null, () -> true);
->>>>>>> 85fa2bdb
+                xContentRegistry(), writableRegistry(), null, null, () -> nowInMillis, null, null, () -> true, null);
         MappedFieldType ft = createDefaultFieldType();
         ft.setName("field");
         String date = "2015-10-12T14:10:55";
@@ -258,11 +254,7 @@
         QueryShardContext context = new QueryShardContext(0,
                 new IndexSettings(IndexMetaData.builder("foo").settings(indexSettings).build(), indexSettings),
                 BigArrays.NON_RECYCLING_INSTANCE, null, null, null, null, null, xContentRegistry(), writableRegistry(),
-<<<<<<< HEAD
-                null, null, () -> nowInMillis, null, null, null);
-=======
-                null, null, () -> nowInMillis, null, null, () -> true);
->>>>>>> 85fa2bdb
+                null, null, () -> nowInMillis, null, null, () -> true, null);
         MappedFieldType ft = createDefaultFieldType();
         ft.setName("field");
         String date1 = "2015-10-12T14:10:55";
