/*
 * Copyright Elasticsearch B.V. and/or licensed to Elasticsearch B.V. under one
 * or more contributor license agreements. Licensed under the Elastic License;
 * you may not use this file except in compliance with the Elastic License.
 */
package org.elasticsearch.xpack.ml.dataframe.process;

import org.apache.logging.log4j.LogManager;
import org.apache.logging.log4j.Logger;
import org.apache.logging.log4j.message.ParameterizedMessage;
import org.apache.lucene.util.SetOnce;
import org.elasticsearch.action.admin.indices.refresh.RefreshAction;
import org.elasticsearch.action.admin.indices.refresh.RefreshRequest;
import org.elasticsearch.action.index.IndexRequest;
import org.elasticsearch.action.search.SearchResponse;
import org.elasticsearch.action.support.IndicesOptions;
import org.elasticsearch.client.Client;
import org.elasticsearch.common.Nullable;
import org.elasticsearch.common.Strings;
import org.elasticsearch.common.bytes.BytesReference;
import org.elasticsearch.common.util.concurrent.ThreadContext;
import org.elasticsearch.index.query.QueryBuilders;
import org.elasticsearch.search.SearchHit;
import org.elasticsearch.threadpool.ThreadPool;
import org.elasticsearch.xpack.core.ClientHelper;
import org.elasticsearch.xpack.core.ml.MlStatsIndex;
import org.elasticsearch.xpack.core.ml.dataframe.DataFrameAnalyticsConfig;
<<<<<<< HEAD
import org.elasticsearch.xpack.core.ml.dataframe.analyses.DataFrameAnalysis;
=======
>>>>>>> 6d6227a2
import org.elasticsearch.xpack.core.ml.dataframe.stats.common.DataCounts;
import org.elasticsearch.xpack.core.ml.job.messages.Messages;
import org.elasticsearch.xpack.core.ml.job.persistence.AnomalyDetectorsIndex;
import org.elasticsearch.xpack.core.ml.utils.ExceptionsHelper;
import org.elasticsearch.xpack.ml.MachineLearning;
import org.elasticsearch.xpack.ml.dataframe.DataFrameAnalyticsTask;
import org.elasticsearch.xpack.ml.dataframe.extractor.DataFrameDataExtractor;
import org.elasticsearch.xpack.ml.dataframe.extractor.DataFrameDataExtractorFactory;
import org.elasticsearch.xpack.ml.dataframe.process.crossvalidation.CrossValidationSplitter;
import org.elasticsearch.xpack.ml.dataframe.process.crossvalidation.CrossValidationSplitterFactory;
import org.elasticsearch.xpack.ml.dataframe.process.results.AnalyticsResult;
import org.elasticsearch.xpack.ml.dataframe.stats.DataCountsTracker;
import org.elasticsearch.xpack.ml.dataframe.stats.ProgressTracker;
import org.elasticsearch.xpack.ml.dataframe.stats.StatsPersister;
import org.elasticsearch.xpack.ml.extractor.ExtractedFields;
import org.elasticsearch.xpack.ml.inference.persistence.TrainedModelProvider;
import org.elasticsearch.xpack.ml.notifications.DataFrameAnalyticsAuditor;
import org.elasticsearch.xpack.ml.utils.persistence.ResultsPersisterService;

import java.io.IOException;
import java.util.Arrays;
import java.util.List;
import java.util.Objects;
import java.util.Optional;
import java.util.Set;
import java.util.concurrent.ConcurrentHashMap;
import java.util.concurrent.ConcurrentMap;
import java.util.concurrent.ExecutorService;
import java.util.function.Consumer;

import static org.elasticsearch.xpack.core.ClientHelper.ML_ORIGIN;

public class AnalyticsProcessManager {

    private static final Logger LOGGER = LogManager.getLogger(AnalyticsProcessManager.class);

    private final Client client;
    private final ExecutorService executorServiceForJob;
    private final ExecutorService executorServiceForProcess;
    private final AnalyticsProcessFactory<AnalyticsResult> processFactory;
    private final ConcurrentMap<Long, ProcessContext> processContextByAllocation = new ConcurrentHashMap<>();
    private final DataFrameAnalyticsAuditor auditor;
    private final TrainedModelProvider trainedModelProvider;
    private final ResultsPersisterService resultsPersisterService;

    public AnalyticsProcessManager(Client client,
                                   ThreadPool threadPool,
                                   AnalyticsProcessFactory<AnalyticsResult> analyticsProcessFactory,
                                   DataFrameAnalyticsAuditor auditor,
                                   TrainedModelProvider trainedModelProvider,
                                   ResultsPersisterService resultsPersisterService) {
        this(
            client,
            threadPool.generic(),
            threadPool.executor(MachineLearning.JOB_COMMS_THREAD_POOL_NAME),
            analyticsProcessFactory,
            auditor,
            trainedModelProvider,
            resultsPersisterService);
    }

    // Visible for testing
    public AnalyticsProcessManager(Client client,
                                   ExecutorService executorServiceForJob,
                                   ExecutorService executorServiceForProcess,
                                   AnalyticsProcessFactory<AnalyticsResult> analyticsProcessFactory,
                                   DataFrameAnalyticsAuditor auditor,
                                   TrainedModelProvider trainedModelProvider,
                                   ResultsPersisterService resultsPersisterService) {
        this.client = Objects.requireNonNull(client);
        this.executorServiceForJob = Objects.requireNonNull(executorServiceForJob);
        this.executorServiceForProcess = Objects.requireNonNull(executorServiceForProcess);
        this.processFactory = Objects.requireNonNull(analyticsProcessFactory);
        this.auditor = Objects.requireNonNull(auditor);
        this.trainedModelProvider = Objects.requireNonNull(trainedModelProvider);
        this.resultsPersisterService = Objects.requireNonNull(resultsPersisterService);
    }

    public void runJob(DataFrameAnalyticsTask task, DataFrameAnalyticsConfig config, DataFrameDataExtractorFactory dataExtractorFactory) {
        executorServiceForJob.execute(() -> {
            ProcessContext processContext = new ProcessContext(config);
            synchronized (processContextByAllocation) {
                if (task.isStopping()) {
                    LOGGER.debug("[{}] task is stopping. Marking as complete before creating process context.",
                        task.getParams().getId());
                    // The task was requested to stop before we created the process context
                    auditor.info(config.getId(), Messages.DATA_FRAME_ANALYTICS_AUDIT_FINISHED_ANALYSIS);
                    task.markAsCompleted();
                    return;
                }
                if (processContextByAllocation.putIfAbsent(task.getAllocationId(), processContext) != null) {
                    task.setFailed("[" + config.getId() + "] Could not create process as one already exists");
                    return;
                }
            }

            // Fetch existing model state (if any)
            BytesReference state = getModelState(config);

            if (processContext.startProcess(dataExtractorFactory, task, state)) {
                executorServiceForProcess.execute(() -> processContext.resultProcessor.get().process(processContext.process.get()));
                executorServiceForProcess.execute(() -> processData(task, processContext, state));
            } else {
                processContextByAllocation.remove(task.getAllocationId());
                auditor.info(config.getId(), Messages.DATA_FRAME_ANALYTICS_AUDIT_FINISHED_ANALYSIS);
                task.markAsCompleted();
            }
        });
    }

    @Nullable
    private BytesReference getModelState(DataFrameAnalyticsConfig config) {
        if (config.getAnalysis().persistsState() == false) {
            return null;
        }

        try (ThreadContext.StoredContext ignore = client.threadPool().getThreadContext().stashWithOrigin(ML_ORIGIN)) {
            SearchResponse searchResponse = client.prepareSearch(AnomalyDetectorsIndex.jobStateIndexPattern())
                .setSize(1)
                .setQuery(QueryBuilders.idsQuery().addIds(config.getAnalysis().getStateDocId(config.getId())))
                .get();
            SearchHit[] hits = searchResponse.getHits().getHits();
            return hits.length == 0 ? null : hits[0].getSourceRef();
        }
    }

    private void processData(DataFrameAnalyticsTask task, ProcessContext processContext, BytesReference state) {
        LOGGER.info("[{}] Started loading data", processContext.config.getId());
        auditor.info(processContext.config.getId(), Messages.getMessage(Messages.DATA_FRAME_ANALYTICS_AUDIT_STARTED_LOADING_DATA));

        DataFrameAnalyticsConfig config = processContext.config;
        DataFrameDataExtractor dataExtractor = processContext.dataExtractor.get();
        AnalyticsProcess<AnalyticsResult> process = processContext.process.get();
        AnalyticsResultProcessor resultProcessor = processContext.resultProcessor.get();
        try {
            writeHeaderRecord(dataExtractor, process);
<<<<<<< HEAD
            writeDataRows(dataExtractor, process, config.getAnalysis(), task.getStatsHolder().getProgressTracker(),
=======
            writeDataRows(dataExtractor, process, config, task.getStatsHolder().getProgressTracker(),
>>>>>>> 6d6227a2
                task.getStatsHolder().getDataCountsTracker());
            processContext.statsPersister.persistWithRetry(task.getStatsHolder().getDataCountsTracker().report(config.getId()),
                DataCounts::documentId);
            process.writeEndOfDataMessage();
            process.flushStream();

            restoreState(task, config, state, process);

            LOGGER.info("[{}] Started analyzing", processContext.config.getId());
            auditor.info(processContext.config.getId(), Messages.getMessage(Messages.DATA_FRAME_ANALYTICS_AUDIT_STARTED_ANALYZING));

            LOGGER.info("[{}] Waiting for result processor to complete", config.getId());
            resultProcessor.awaitForCompletion();
            processContext.setFailureReason(resultProcessor.getFailure());

            refreshDest(config);
            refreshIndices(config.getId());
            LOGGER.info("[{}] Result processor has completed", config.getId());
        } catch (Exception e) {
            if (task.isStopping()) {
                // Errors during task stopping are expected but we still want to log them just in case.
                String errorMsg =
                    new ParameterizedMessage(
                        "[{}] Error while processing data [{}]; task is stopping", config.getId(), e.getMessage()).getFormattedMessage();
                LOGGER.debug(errorMsg, e);
            } else {
                String errorMsg =
                    new ParameterizedMessage("[{}] Error while processing data [{}]", config.getId(), e.getMessage()).getFormattedMessage();
                LOGGER.error(errorMsg, e);
                processContext.setFailureReason(errorMsg);
            }
        } finally {
            closeProcess(task);

            processContextByAllocation.remove(task.getAllocationId());
            LOGGER.debug("Removed process context for task [{}]; [{}] processes still running", config.getId(),
                processContextByAllocation.size());

            if (processContext.getFailureReason() == null) {
                // This results in marking the persistent task as complete
                LOGGER.info("[{}] Marking task completed", config.getId());
                auditor.info(config.getId(), Messages.DATA_FRAME_ANALYTICS_AUDIT_FINISHED_ANALYSIS);
                task.markAsCompleted();
            } else {
                LOGGER.error("[{}] Marking task failed; {}", config.getId(), processContext.getFailureReason());
                task.setFailed(processContext.getFailureReason());
                // Note: We are not marking the task as failed here as we want the user to be able to inspect the failure reason.
            }
        }
    }

<<<<<<< HEAD
    private void writeDataRows(DataFrameDataExtractor dataExtractor, AnalyticsProcess<AnalyticsResult> process, DataFrameAnalysis analysis,
                               ProgressTracker progressTracker, DataCountsTracker dataCountsTracker) throws IOException {

        CrossValidationSplitter crossValidationSplitter = new CrossValidationSplitterFactory(dataExtractor.getFieldNames())
            .create(analysis);
=======
    private void writeDataRows(DataFrameDataExtractor dataExtractor, AnalyticsProcess<AnalyticsResult> process,
                               DataFrameAnalyticsConfig config, ProgressTracker progressTracker, DataCountsTracker dataCountsTracker)
        throws IOException {

        CrossValidationSplitter crossValidationSplitter = new CrossValidationSplitterFactory(client, config, dataExtractor.getFieldNames())
            .create();
>>>>>>> 6d6227a2

        // The extra fields are for the doc hash and the control field (should be an empty string)
        String[] record = new String[dataExtractor.getFieldNames().size() + 2];
        // The value of the control field should be an empty string for data frame rows
        record[record.length - 1] = "";

        long totalRows = process.getConfig().rows();
        long rowsProcessed = 0;

        while (dataExtractor.hasNext()) {
            Optional<List<DataFrameDataExtractor.Row>> rows = dataExtractor.next();
            if (rows.isPresent()) {
                for (DataFrameDataExtractor.Row row : rows.get()) {
                    if (row.shouldSkip()) {
                        dataCountsTracker.incrementSkippedDocsCount();
                    } else {
                        String[] rowValues = row.getValues();
                        System.arraycopy(rowValues, 0, record, 0, rowValues.length);
                        record[record.length - 2] = String.valueOf(row.getChecksum());
                        crossValidationSplitter.process(record, dataCountsTracker::incrementTrainingDocsCount,
                            dataCountsTracker::incrementTestDocsCount);
                        process.writeRecord(record);
                    }
                }
                rowsProcessed += rows.get().size();
                progressTracker.loadingDataPercent.set(rowsProcessed >= totalRows ? 100 : (int) (rowsProcessed * 100.0 / totalRows));
            }
        }
    }

    private void writeHeaderRecord(DataFrameDataExtractor dataExtractor, AnalyticsProcess<AnalyticsResult> process) throws IOException {
        List<String> fieldNames = dataExtractor.getFieldNames();

        // We add 2 extra fields, both named dot:
        //   - the document hash
        //   - the control message
        String[] headerRecord = new String[fieldNames.size() + 2];
        for (int i = 0; i < fieldNames.size(); i++) {
            headerRecord[i] = fieldNames.get(i);
        }

        headerRecord[headerRecord.length - 2] = ".";
        headerRecord[headerRecord.length - 1] = ".";
        process.writeRecord(headerRecord);
    }

    private void indexDataCounts(DataCounts dataCounts) {
        IndexRequest indexRequest = new IndexRequest(MlStatsIndex.writeAlias());
    }

    private void restoreState(DataFrameAnalyticsTask task, DataFrameAnalyticsConfig config, @Nullable BytesReference state,
                              AnalyticsProcess<AnalyticsResult> process) {
        if (config.getAnalysis().persistsState() == false) {
            LOGGER.debug("[{}] Analysis does not support state", config.getId());
            return;
        }

        if (state == null) {
            LOGGER.debug("[{}] No model state available to restore", config.getId());
            return;
        }

        LOGGER.debug("[{}] Restoring from previous model state", config.getId());
        auditor.info(config.getId(), Messages.DATA_FRAME_ANALYTICS_AUDIT_RESTORING_STATE);

        try (ThreadContext.StoredContext ignore = client.threadPool().getThreadContext().stashWithOrigin(ML_ORIGIN)) {
            process.restoreState(state);
        } catch (Exception e) {
            LOGGER.error(new ParameterizedMessage("[{}] Failed to restore state", process.getConfig().jobId()), e);
            task.setFailed("Failed to restore state: " + e.getMessage());
        }
    }

    private AnalyticsProcess<AnalyticsResult> createProcess(DataFrameAnalyticsTask task, DataFrameAnalyticsConfig config,
                                                            AnalyticsProcessConfig analyticsProcessConfig, @Nullable BytesReference state) {
        AnalyticsProcess<AnalyticsResult> process =
            processFactory.createAnalyticsProcess(config, analyticsProcessConfig, state, executorServiceForProcess, onProcessCrash(task));
        if (process.isProcessAlive() == false) {
            throw ExceptionsHelper.serverError("Failed to start data frame analytics process");
        }
        return process;
    }

    private Consumer<String> onProcessCrash(DataFrameAnalyticsTask task) {
        return reason -> {
            ProcessContext processContext = processContextByAllocation.get(task.getAllocationId());
            if (processContext != null) {
                processContext.setFailureReason(reason);
                processContext.stop();
            }
        };
    }

    private void refreshDest(DataFrameAnalyticsConfig config) {
        ClientHelper.executeWithHeaders(config.getHeaders(), ClientHelper.ML_ORIGIN, client,
            () -> client.execute(RefreshAction.INSTANCE, new RefreshRequest(config.getDest().getIndex())).actionGet());
    }

    private void refreshIndices(String jobId) {
        RefreshRequest refreshRequest = new RefreshRequest(
            AnomalyDetectorsIndex.jobStateIndexPattern(),
            MlStatsIndex.indexPattern()
        );
        refreshRequest.indicesOptions(IndicesOptions.lenientExpandOpen());

<<<<<<< HEAD
        LOGGER.debug("[{}] Refreshing indices {}", jobId, Arrays.toString(refreshRequest.indices()));
=======
        LOGGER.debug(() -> new ParameterizedMessage("[{}] Refreshing indices {}",
            jobId, Arrays.toString(refreshRequest.indices())));
>>>>>>> 6d6227a2

        try (ThreadContext.StoredContext ignore = client.threadPool().getThreadContext().stashWithOrigin(ML_ORIGIN)) {
            client.admin().indices().refresh(refreshRequest).actionGet();
        }
    }

    private void closeProcess(DataFrameAnalyticsTask task) {
        String configId = task.getParams().getId();
        LOGGER.info("[{}] Closing process", configId);

        ProcessContext processContext = processContextByAllocation.get(task.getAllocationId());
        try {
            processContext.process.get().close();
            LOGGER.info("[{}] Closed process", configId);
        } catch (Exception e) {
            LOGGER.error("[" + configId + "] Error closing data frame analyzer process", e);
            String errorMsg = new ParameterizedMessage(
                "[{}] Error closing data frame analyzer process [{}]", configId, e.getMessage()).getFormattedMessage();
            processContext.setFailureReason(errorMsg);
        }
    }

    public void stop(DataFrameAnalyticsTask task) {
        ProcessContext processContext;
        synchronized (processContextByAllocation) {
            processContext = processContextByAllocation.get(task.getAllocationId());
        }
        if (processContext != null) {
            LOGGER.debug("[{}] Stopping process", task.getParams().getId());
            processContext.stop();
        } else {
            LOGGER.debug("[{}] No process context to stop", task.getParams().getId());
        }
    }

    // Visible for testing
    int getProcessContextCount() {
        return processContextByAllocation.size();
    }

    class ProcessContext {

        private final DataFrameAnalyticsConfig config;
        private final SetOnce<AnalyticsProcess<AnalyticsResult>> process = new SetOnce<>();
        private final SetOnce<DataFrameDataExtractor> dataExtractor = new SetOnce<>();
        private final SetOnce<AnalyticsResultProcessor> resultProcessor = new SetOnce<>();
        private final SetOnce<String> failureReason = new SetOnce<>();
        private final StatsPersister statsPersister;

        ProcessContext(DataFrameAnalyticsConfig config) {
            this.config = Objects.requireNonNull(config);
            this.statsPersister = new StatsPersister(config.getId(), resultsPersisterService, auditor);
        }

        String getFailureReason() {
            return failureReason.get();
        }

        void setFailureReason(String failureReason) {
            if (failureReason == null) {
                return;
            }
            // Only set the new reason if there isn't one already as we want to keep the first reason (most likely the root cause).
            this.failureReason.trySet(failureReason);
        }

        synchronized void stop() {
            LOGGER.debug("[{}] Stopping process", config.getId());
            if (dataExtractor.get() != null) {
                dataExtractor.get().cancel();
            }
            if (resultProcessor.get() != null) {
                resultProcessor.get().cancel();
            }
            statsPersister.cancel();
            if (process.get() != null) {
                try {
                    process.get().kill();
                } catch (IOException e) {
                    LOGGER.error(new ParameterizedMessage("[{}] Failed to kill process", config.getId()), e);
                }
            }
        }

        /**
         * @return {@code true} if the process was started or {@code false} if it was not because it was stopped in the meantime
         */
        synchronized boolean startProcess(DataFrameDataExtractorFactory dataExtractorFactory,
                                          DataFrameAnalyticsTask task,
                                          @Nullable BytesReference state) {
            if (task.isStopping()) {
                // The job was stopped before we started the process so no need to start it
                return false;
            }

            dataExtractor.set(dataExtractorFactory.newExtractor(false));
            AnalyticsProcessConfig analyticsProcessConfig =
                createProcessConfig(dataExtractor.get(), dataExtractorFactory.getExtractedFields());
            LOGGER.trace("[{}] creating analytics process with config [{}]", config.getId(), Strings.toString(analyticsProcessConfig));
            // If we have no rows, that means there is no data so no point in starting the native process
            // just finish the task
            if (analyticsProcessConfig.rows() == 0) {
                LOGGER.info("[{}] no data found to analyze. Will not start analytics native process.", config.getId());
                return false;
            }
            process.set(createProcess(task, config, analyticsProcessConfig, state));
            resultProcessor.set(createResultProcessor(task, dataExtractorFactory));
            return true;
        }

        private AnalyticsProcessConfig createProcessConfig(DataFrameDataExtractor dataExtractor,
                                                           ExtractedFields extractedFields) {
            DataFrameDataExtractor.DataSummary dataSummary = dataExtractor.collectDataSummary();
            Set<String> categoricalFields = dataExtractor.getCategoricalFields(config.getAnalysis());
            return new AnalyticsProcessConfig(
                config.getId(),
                dataSummary.rows,
                dataSummary.cols,
                config.getModelMemoryLimit(),
                1,
                config.getDest().getResultsField(),
                categoricalFields,
                config.getAnalysis(),
                extractedFields);
        }

        private AnalyticsResultProcessor createResultProcessor(DataFrameAnalyticsTask task,
                                                               DataFrameDataExtractorFactory dataExtractorFactory) {
            DataFrameRowsJoiner dataFrameRowsJoiner =
                new DataFrameRowsJoiner(config.getId(), dataExtractorFactory.newExtractor(true), resultsPersisterService);
            return new AnalyticsResultProcessor(
                config, dataFrameRowsJoiner, task.getStatsHolder(), trainedModelProvider, auditor, statsPersister,
                dataExtractor.get().getAllExtractedFields());
        }
    }
}<|MERGE_RESOLUTION|>--- conflicted
+++ resolved
@@ -25,10 +25,6 @@
 import org.elasticsearch.xpack.core.ClientHelper;
 import org.elasticsearch.xpack.core.ml.MlStatsIndex;
 import org.elasticsearch.xpack.core.ml.dataframe.DataFrameAnalyticsConfig;
-<<<<<<< HEAD
-import org.elasticsearch.xpack.core.ml.dataframe.analyses.DataFrameAnalysis;
-=======
->>>>>>> 6d6227a2
 import org.elasticsearch.xpack.core.ml.dataframe.stats.common.DataCounts;
 import org.elasticsearch.xpack.core.ml.job.messages.Messages;
 import org.elasticsearch.xpack.core.ml.job.persistence.AnomalyDetectorsIndex;
@@ -165,11 +161,7 @@
         AnalyticsResultProcessor resultProcessor = processContext.resultProcessor.get();
         try {
             writeHeaderRecord(dataExtractor, process);
-<<<<<<< HEAD
-            writeDataRows(dataExtractor, process, config.getAnalysis(), task.getStatsHolder().getProgressTracker(),
-=======
             writeDataRows(dataExtractor, process, config, task.getStatsHolder().getProgressTracker(),
->>>>>>> 6d6227a2
                 task.getStatsHolder().getDataCountsTracker());
             processContext.statsPersister.persistWithRetry(task.getStatsHolder().getDataCountsTracker().report(config.getId()),
                 DataCounts::documentId);
@@ -221,20 +213,12 @@
         }
     }
 
-<<<<<<< HEAD
-    private void writeDataRows(DataFrameDataExtractor dataExtractor, AnalyticsProcess<AnalyticsResult> process, DataFrameAnalysis analysis,
-                               ProgressTracker progressTracker, DataCountsTracker dataCountsTracker) throws IOException {
-
-        CrossValidationSplitter crossValidationSplitter = new CrossValidationSplitterFactory(dataExtractor.getFieldNames())
-            .create(analysis);
-=======
     private void writeDataRows(DataFrameDataExtractor dataExtractor, AnalyticsProcess<AnalyticsResult> process,
                                DataFrameAnalyticsConfig config, ProgressTracker progressTracker, DataCountsTracker dataCountsTracker)
         throws IOException {
 
         CrossValidationSplitter crossValidationSplitter = new CrossValidationSplitterFactory(client, config, dataExtractor.getFieldNames())
             .create();
->>>>>>> 6d6227a2
 
         // The extra fields are for the doc hash and the control field (should be an empty string)
         String[] record = new String[dataExtractor.getFieldNames().size() + 2];
@@ -340,12 +324,8 @@
         );
         refreshRequest.indicesOptions(IndicesOptions.lenientExpandOpen());
 
-<<<<<<< HEAD
-        LOGGER.debug("[{}] Refreshing indices {}", jobId, Arrays.toString(refreshRequest.indices()));
-=======
         LOGGER.debug(() -> new ParameterizedMessage("[{}] Refreshing indices {}",
             jobId, Arrays.toString(refreshRequest.indices())));
->>>>>>> 6d6227a2
 
         try (ThreadContext.StoredContext ignore = client.threadPool().getThreadContext().stashWithOrigin(ML_ORIGIN)) {
             client.admin().indices().refresh(refreshRequest).actionGet();
