--- conflicted
+++ resolved
@@ -4,16 +4,10 @@
 ==== Unquoted JSON
 
 In previous versions of Elasticsearch, JSON documents were allowed to contain unquoted field names.
-<<<<<<< HEAD
 This feature was removed in the 5.x series, but a backwards-compatibility layer was added via the
 system property `elasticsearch.json.allow_unquoted_field_names`. This backwards-compatibility layer
-has been removed in Elasticsearch 6.0.0.
-=======
-This feature was removed in the 5.x series, but a backwards-compability layer was added via the
-system property `elasticsearch.json.allow_unquoted_field_names`. This backwards-compability layer
 has been removed in Elasticsearch 6.0.0.
 
 ==== Analyze API changes
 
-The deprecated request parameters and plain text in request body has been removed. Define parameters in request body.
->>>>>>> 945fa499
+The deprecated request parameters and plain text in request body has been removed. Define parameters in request body.