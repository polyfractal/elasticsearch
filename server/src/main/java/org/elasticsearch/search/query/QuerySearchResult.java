/*
 * Licensed to Elasticsearch under one or more contributor
 * license agreements. See the NOTICE file distributed with
 * this work for additional information regarding copyright
 * ownership. Elasticsearch licenses this file to you under
 * the Apache License, Version 2.0 (the "License"); you may
 * not use this file except in compliance with the License.
 * You may obtain a copy of the License at
 *
 *    http://www.apache.org/licenses/LICENSE-2.0
 *
 * Unless required by applicable law or agreed to in writing,
 * software distributed under the License is distributed on an
 * "AS IS" BASIS, WITHOUT WARRANTIES OR CONDITIONS OF ANY
 * KIND, either express or implied.  See the License for the
 * specific language governing permissions and limitations
 * under the License.
 */

package org.elasticsearch.search.query;

import static java.util.Collections.emptyList;
<<<<<<< HEAD
import static java.util.stream.Collectors.toList;
=======
>>>>>>> 6d6227a2
import static org.elasticsearch.common.lucene.Lucene.readTopDocs;
import static org.elasticsearch.common.lucene.Lucene.writeTopDocs;

import java.io.IOException;
<<<<<<< HEAD
import java.util.List;
=======
>>>>>>> 6d6227a2

import org.apache.lucene.search.FieldDoc;
import org.apache.lucene.search.TotalHits;
import org.elasticsearch.Version;
import org.elasticsearch.common.io.stream.DelayableWriteable;
import org.elasticsearch.common.io.stream.StreamInput;
import org.elasticsearch.common.io.stream.StreamOutput;
import org.elasticsearch.common.lucene.search.TopDocsAndMaxScore;
import org.elasticsearch.search.DocValueFormat;
import org.elasticsearch.search.SearchPhaseResult;
import org.elasticsearch.search.SearchShardTarget;
import org.elasticsearch.search.aggregations.InternalAggregation;
import org.elasticsearch.search.aggregations.InternalAggregations;
import org.elasticsearch.search.aggregations.pipeline.PipelineAggregator;
import org.elasticsearch.search.internal.SearchContextId;
import org.elasticsearch.search.profile.ProfileShardResult;
import org.elasticsearch.search.suggest.Suggest;

public final class QuerySearchResult extends SearchPhaseResult {

    private int from;
    private int size;
    private TopDocsAndMaxScore topDocsAndMaxScore;
    private boolean hasScoreDocs;
    private TotalHits totalHits;
    private float maxScore = Float.NaN;
    private DocValueFormat[] sortValueFormats;
    /**
     * Aggregation results. We wrap them in
     * {@linkplain DelayableWriteable} because
     * {@link InternalAggregation} is usually made up of many small objects
     * which have a fairly high overhead in the JVM. So we delay deserializing
     * them until just before we need them.
     */
    private DelayableWriteable<InternalAggregations> aggregations;
    private boolean hasAggs;
    private Suggest suggest;
    private boolean searchTimedOut;
    private Boolean terminatedEarly = null;
    private ProfileShardResult profileShardResults;
    private boolean hasProfileResults;
    private long serviceTimeEWMA = -1;
    private int nodeQueueSize = -1;

    private final boolean isNull;

    public QuerySearchResult() {
        this(false);
    }

    public QuerySearchResult(StreamInput in) throws IOException {
        super(in);
        if (in.getVersion().onOrAfter(Version.V_7_7_0)) {
            isNull = in.readBoolean();
        } else {
            isNull = false;
        }
        if (isNull == false) {
            SearchContextId id = new SearchContextId(in);
            readFromWithId(id, in);
        }
    }

    public QuerySearchResult(SearchContextId id, SearchShardTarget shardTarget) {
        this.contextId = id;
        setSearchShardTarget(shardTarget);
        isNull = false;
    }

    private QuerySearchResult(boolean isNull) {
        this.isNull = isNull;
    }

    /**
     * Returns an instance that contains no response.
     */
    public static QuerySearchResult nullInstance() {
        return new QuerySearchResult(true);
    }

    /**
     * Returns true if the result doesn't contain any useful information.
     * It is used by the search action to avoid creating an empty response on
     * shard request that rewrites to match_no_docs.
     *
     * TODO: Currently we need the concrete aggregators to build empty responses. This means that we cannot
     *       build an empty response in the coordinating node so we rely on this hack to ensure that at least one shard
     *       returns a valid empty response. We should move the ability to create empty responses to aggregation builders
     *       in order to allow building empty responses directly from the coordinating node.
     */
    public boolean isNull() {
        return isNull;
    }

    @Override
    public QuerySearchResult queryResult() {
        return this;
    }

    public void searchTimedOut(boolean searchTimedOut) {
        this.searchTimedOut = searchTimedOut;
    }

    public boolean searchTimedOut() {
        return searchTimedOut;
    }

    public void terminatedEarly(boolean terminatedEarly) {
        this.terminatedEarly = terminatedEarly;
    }

    public Boolean terminatedEarly() {
        return this.terminatedEarly;
    }

    public TopDocsAndMaxScore topDocs() {
        if (topDocsAndMaxScore == null) {
            throw new IllegalStateException("topDocs already consumed");
        }
        return topDocsAndMaxScore;
    }

    /**
     * Returns <code>true</code> iff the top docs have already been consumed.
     */
    public boolean hasConsumedTopDocs() {
        return topDocsAndMaxScore == null;
    }

    /**
     * Returns and nulls out the top docs for this search results. This allows to free up memory once the top docs are consumed.
     * @throws IllegalStateException if the top docs have already been consumed.
     */
    public TopDocsAndMaxScore consumeTopDocs() {
        TopDocsAndMaxScore topDocsAndMaxScore = this.topDocsAndMaxScore;
        if (topDocsAndMaxScore == null) {
            throw new IllegalStateException("topDocs already consumed");
        }
        this.topDocsAndMaxScore = null;
        return topDocsAndMaxScore;
    }

    public void topDocs(TopDocsAndMaxScore topDocs, DocValueFormat[] sortValueFormats) {
        setTopDocs(topDocs);
        if (topDocs.topDocs.scoreDocs.length > 0 && topDocs.topDocs.scoreDocs[0] instanceof FieldDoc) {
            int numFields = ((FieldDoc) topDocs.topDocs.scoreDocs[0]).fields.length;
            if (numFields != sortValueFormats.length) {
                throw new IllegalArgumentException("The number of sort fields does not match: "
                        + numFields + " != " + sortValueFormats.length);
            }
        }
        this.sortValueFormats = sortValueFormats;
    }

    private void setTopDocs(TopDocsAndMaxScore topDocsAndMaxScore) {
        this.topDocsAndMaxScore = topDocsAndMaxScore;
        this.totalHits = topDocsAndMaxScore.topDocs.totalHits;
        this.maxScore = topDocsAndMaxScore.maxScore;
        this.hasScoreDocs = topDocsAndMaxScore.topDocs.scoreDocs.length > 0;
    }

    public DocValueFormat[] sortValueFormats() {
        return sortValueFormats;
    }

    /**
     * Returns <code>true</code> if this query result has unconsumed aggregations
     */
    public boolean hasAggs() {
        return hasAggs;
    }

    /**
     * Returns and nulls out the aggregation for this search results. This allows to free up memory once the aggregation is consumed.
     * @throws IllegalStateException if the aggregations have already been consumed.
     */
    public DelayableWriteable<InternalAggregations> consumeAggs() {
        if (aggregations == null) {
            throw new IllegalStateException("aggs already consumed");
        }
        DelayableWriteable<InternalAggregations> aggs = aggregations;
        aggregations = null;
        return aggs;
    }

    public void aggregations(InternalAggregations aggregations) {
        this.aggregations = aggregations == null ? null : DelayableWriteable.referencing(aggregations);
        hasAggs = aggregations != null;
    }

    public DelayableWriteable<InternalAggregations> aggregations() {
        return aggregations;
    }

    /**
     * Returns and nulls out the profiled results for this search, or potentially null if result was empty.
     * This allows to free up memory once the profiled result is consumed.
     * @throws IllegalStateException if the profiled result has already been consumed.
     */
    public ProfileShardResult consumeProfileResult() {
        if (profileShardResults == null) {
            throw new IllegalStateException("profile results already consumed");
        }
        ProfileShardResult result = profileShardResults;
        profileShardResults = null;
        return result;
    }

    public boolean hasProfileResults() {
        return hasProfileResults;
    }

    /**
     * Sets the finalized profiling results for this query
     * @param shardResults The finalized profile
     */
    public void profileResults(ProfileShardResult shardResults) {
        this.profileShardResults = shardResults;
        hasProfileResults = shardResults != null;
    }

    public Suggest suggest() {
        return suggest;
    }

    public void suggest(Suggest suggest) {
        this.suggest = suggest;
    }

    public int from() {
        return from;
    }

    public QuerySearchResult from(int from) {
        this.from = from;
        return this;
    }

    /**
     * Returns the maximum size of this results top docs.
     */
    public int size() {
        return size;
    }

    public QuerySearchResult size(int size) {
        this.size = size;
        return this;
    }

    public long serviceTimeEWMA() {
        return this.serviceTimeEWMA;
    }

    public QuerySearchResult serviceTimeEWMA(long serviceTimeEWMA) {
        this.serviceTimeEWMA = serviceTimeEWMA;
        return this;
    }

    public int nodeQueueSize() {
        return this.nodeQueueSize;
    }

    public QuerySearchResult nodeQueueSize(int nodeQueueSize) {
        this.nodeQueueSize = nodeQueueSize;
        return this;
    }

    /**
     * Returns <code>true</code> if this result has any suggest score docs
     */
    public boolean hasSuggestHits() {
      return (suggest != null && suggest.hasScoreDocs());
    }

    public boolean hasSearchContext() {
        return hasScoreDocs || hasSuggestHits();
    }

    public void readFromWithId(SearchContextId id, StreamInput in) throws IOException {
        this.contextId = id;
        from = in.readVInt();
        size = in.readVInt();
        int numSortFieldsPlus1 = in.readVInt();
        if (numSortFieldsPlus1 == 0) {
            sortValueFormats = null;
        } else {
            sortValueFormats = new DocValueFormat[numSortFieldsPlus1 - 1];
            for (int i = 0; i < sortValueFormats.length; ++i) {
                sortValueFormats[i] = in.readNamedWriteable(DocValueFormat.class);
            }
        }
        setTopDocs(readTopDocs(in));
        if (in.getVersion().before(Version.V_7_7_0)) {
<<<<<<< HEAD
            InternalAggregations readAggs = null;
            if (hasAggs = in.readBoolean()) {
                readAggs = new InternalAggregations(in);
            }
            if (in.getVersion().before(Version.V_7_2_0)) {
                List<SiblingPipelineAggregator> pipelineAggregators = in.readNamedWriteableList(PipelineAggregator.class).stream()
                    .map(a -> (SiblingPipelineAggregator) a).collect(toList());
                if (hasAggs && pipelineAggregators.isEmpty() == false) {
                    List<InternalAggregation> internalAggs = readAggs.copyResults();
                    /*
                     * Earlier versions serialize sibling pipeline aggs
                     * separately as they used to be set to QuerySearchResult
                     * directly, while later versions include them in
                     * InternalAggregations. Note that despite serializing
                     * sibling pipeline aggs as part of nternalAggregations is
                     * supported since 6.7.0, the shards set sibling pipeline
                     * aggs to InternalAggregations only from 7.1.
                     */
                    readAggs = new InternalAggregations(internalAggs, pipelineAggregators);
                }
            }
            aggregations = DelayableWriteable.referencing(readAggs);
=======
            if (hasAggs = in.readBoolean()) {
                aggregations = DelayableWriteable.referencing(new InternalAggregations(in));
            }
            if (in.getVersion().before(Version.V_7_2_0)) {
                // The list of PipelineAggregators is sent by old versions. We don't need it anyway.
                in.readNamedWriteableList(PipelineAggregator.class);
            }
>>>>>>> 6d6227a2
        } else {
            if (hasAggs = in.readBoolean()) {
                aggregations = DelayableWriteable.delayed(InternalAggregations::new, in);
            }
        }
        if (in.readBoolean()) {
            suggest = new Suggest(in);
        }
        searchTimedOut = in.readBoolean();
        terminatedEarly = in.readOptionalBoolean();
        profileShardResults = in.readOptionalWriteable(ProfileShardResult::new);
        hasProfileResults = profileShardResults != null;
        serviceTimeEWMA = in.readZLong();
        nodeQueueSize = in.readInt();
    }

    @Override
    public void writeTo(StreamOutput out) throws IOException {
        if (out.getVersion().onOrAfter(Version.V_7_7_0)) {
            out.writeBoolean(isNull);
        }
        if (isNull == false) {
            contextId.writeTo(out);
            writeToNoId(out);
        }
    }

    public void writeToNoId(StreamOutput out) throws IOException {
        out.writeVInt(from);
        out.writeVInt(size);
        if (sortValueFormats == null) {
            out.writeVInt(0);
        } else {
            out.writeVInt(1 + sortValueFormats.length);
            for (int i = 0; i < sortValueFormats.length; ++i) {
                out.writeNamedWriteable(sortValueFormats[i]);
            }
        }
        writeTopDocs(out, topDocsAndMaxScore);
        if (aggregations == null) {
            out.writeBoolean(false);
            if (out.getVersion().before(Version.V_7_2_0)) {
                /*
                 * Earlier versions expect sibling pipeline aggs separately
                 * as they used to be set to QuerySearchResult directly, while
                 * later versions expect them in InternalAggregations. Note
                 * that despite serializing sibling pipeline aggs as part of
                 * InternalAggregations is supported since 6.7.0, the shards
                 * set sibling pipeline aggs to InternalAggregations only from
                 * 7.1 on.
                 */
                out.writeNamedWriteableList(emptyList());
            }
        } else {
            out.writeBoolean(true);
            if (out.getVersion().before(Version.V_7_7_0)) {
                InternalAggregations aggs = aggregations.get();
                aggs.writeTo(out);
                if (out.getVersion().before(Version.V_7_2_0)) {
                    /*
                     * Earlier versions expect sibling pipeline aggs separately
                     * as they used to be set to QuerySearchResult directly, while
                     * later versions expect them in InternalAggregations. Note
                     * that despite serializing sibling pipeline aggs as part of
                     * InternalAggregations is supported since 6.7.0, the shards
                     * set sibling pipeline aggs to InternalAggregations only from
                     * 7.1 on.
                     */
                    out.writeNamedWriteableList(aggs.getTopLevelPipelineAggregators());
                }
            } else {
                aggregations.writeTo(out);
            }
        }
        if (suggest == null) {
            out.writeBoolean(false);
        } else {
            out.writeBoolean(true);
            suggest.writeTo(out);
        }
        out.writeBoolean(searchTimedOut);
        out.writeOptionalBoolean(terminatedEarly);
        out.writeOptionalWriteable(profileShardResults);
        out.writeZLong(serviceTimeEWMA);
        out.writeInt(nodeQueueSize);
    }

    public TotalHits getTotalHits() {
        return totalHits;
    }

    public float getMaxScore() {
        return maxScore;
    }
}<|MERGE_RESOLUTION|>--- conflicted
+++ resolved
@@ -20,18 +20,10 @@
 package org.elasticsearch.search.query;
 
 import static java.util.Collections.emptyList;
-<<<<<<< HEAD
-import static java.util.stream.Collectors.toList;
-=======
->>>>>>> 6d6227a2
 import static org.elasticsearch.common.lucene.Lucene.readTopDocs;
 import static org.elasticsearch.common.lucene.Lucene.writeTopDocs;
 
 import java.io.IOException;
-<<<<<<< HEAD
-import java.util.List;
-=======
->>>>>>> 6d6227a2
 
 import org.apache.lucene.search.FieldDoc;
 import org.apache.lucene.search.TotalHits;
@@ -326,30 +318,6 @@
         }
         setTopDocs(readTopDocs(in));
         if (in.getVersion().before(Version.V_7_7_0)) {
-<<<<<<< HEAD
-            InternalAggregations readAggs = null;
-            if (hasAggs = in.readBoolean()) {
-                readAggs = new InternalAggregations(in);
-            }
-            if (in.getVersion().before(Version.V_7_2_0)) {
-                List<SiblingPipelineAggregator> pipelineAggregators = in.readNamedWriteableList(PipelineAggregator.class).stream()
-                    .map(a -> (SiblingPipelineAggregator) a).collect(toList());
-                if (hasAggs && pipelineAggregators.isEmpty() == false) {
-                    List<InternalAggregation> internalAggs = readAggs.copyResults();
-                    /*
-                     * Earlier versions serialize sibling pipeline aggs
-                     * separately as they used to be set to QuerySearchResult
-                     * directly, while later versions include them in
-                     * InternalAggregations. Note that despite serializing
-                     * sibling pipeline aggs as part of nternalAggregations is
-                     * supported since 6.7.0, the shards set sibling pipeline
-                     * aggs to InternalAggregations only from 7.1.
-                     */
-                    readAggs = new InternalAggregations(internalAggs, pipelineAggregators);
-                }
-            }
-            aggregations = DelayableWriteable.referencing(readAggs);
-=======
             if (hasAggs = in.readBoolean()) {
                 aggregations = DelayableWriteable.referencing(new InternalAggregations(in));
             }
@@ -357,7 +325,6 @@
                 // The list of PipelineAggregators is sent by old versions. We don't need it anyway.
                 in.readNamedWriteableList(PipelineAggregator.class);
             }
->>>>>>> 6d6227a2
         } else {
             if (hasAggs = in.readBoolean()) {
                 aggregations = DelayableWriteable.delayed(InternalAggregations::new, in);
