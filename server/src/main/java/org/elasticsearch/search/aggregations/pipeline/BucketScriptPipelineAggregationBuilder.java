--- conflicted
+++ resolved
@@ -205,88 +205,8 @@
         return builder;
     }
 
-<<<<<<< HEAD
-    public static BucketScriptPipelineAggregationBuilder parse(String reducerName, XContentParser parser) throws IOException {
-        XContentParser.Token token;
-        Script script = null;
-        String currentFieldName = null;
-        Map<String, String> bucketsPathsMap = null;
-        String format = null;
-        GapPolicy gapPolicy = null;
-
-        while ((token = parser.nextToken()) != XContentParser.Token.END_OBJECT) {
-            if (token == XContentParser.Token.FIELD_NAME) {
-                currentFieldName = parser.currentName();
-            } else if (token == XContentParser.Token.VALUE_STRING) {
-                if (FORMAT.match(currentFieldName, parser.getDeprecationHandler())) {
-                    format = parser.text();
-                } else if (BUCKETS_PATH.match(currentFieldName, parser.getDeprecationHandler())) {
-                    bucketsPathsMap = new HashMap<>();
-                    bucketsPathsMap.put("_value", parser.text());
-                } else if (GAP_POLICY.match(currentFieldName, parser.getDeprecationHandler())) {
-                    gapPolicy = GapPolicy.parse(parser.text(), parser.getTokenLocation());
-                } else if (Script.SCRIPT_PARSE_FIELD.match(currentFieldName, parser.getDeprecationHandler())) {
-                    script = Script.parse(parser);
-                } else {
-                    throw new ParsingException(parser.getTokenLocation(),
-                            "Unknown key for a " + token + " in [" + reducerName + "]: [" + currentFieldName + "].");
-                }
-            } else if (token == XContentParser.Token.START_ARRAY) {
-                if (BUCKETS_PATH.match(currentFieldName, parser.getDeprecationHandler())) {
-                    List<String> paths = new ArrayList<>();
-                    while ((token = parser.nextToken()) != XContentParser.Token.END_ARRAY) {
-                        String path = parser.text();
-                        paths.add(path);
-                    }
-                    bucketsPathsMap = new HashMap<>();
-                    for (int i = 0; i < paths.size(); i++) {
-                        bucketsPathsMap.put("_value" + i, paths.get(i));
-                    }
-                } else {
-                    throw new ParsingException(parser.getTokenLocation(),
-                            "Unknown key for a " + token + " in [" + reducerName + "]: [" + currentFieldName + "].");
-                }
-            } else if (token == XContentParser.Token.START_OBJECT) {
-                if (Script.SCRIPT_PARSE_FIELD.match(currentFieldName, parser.getDeprecationHandler())) {
-                    script = Script.parse(parser);
-                } else if (BUCKETS_PATH.match(currentFieldName, parser.getDeprecationHandler())) {
-                    Map<String, Object> map = parser.map();
-                    bucketsPathsMap = new HashMap<>();
-                    for (Map.Entry<String, Object> entry : map.entrySet()) {
-                        bucketsPathsMap.put(entry.getKey(), String.valueOf(entry.getValue()));
-                    }
-                } else {
-                    throw new ParsingException(parser.getTokenLocation(),
-                            "Unknown key for a " + token + " in [" + reducerName + "]: [" + currentFieldName + "].");
-                }
-            } else {
-                throw new ParsingException(parser.getTokenLocation(), "Unexpected token " + token + " in [" + reducerName + "].");
-            }
-        }
-
-        if (bucketsPathsMap == null) {
-            throw new ParsingException(parser.getTokenLocation(), "Missing required field [" + BUCKETS_PATH.getPreferredName()
-                    + "] for bucket_script aggregation [" + reducerName + "]");
-        }
-
-        if (script == null) {
-            throw new ParsingException(parser.getTokenLocation(), "Missing required field [" + Script.SCRIPT_PARSE_FIELD.getPreferredName()
-                    + "] for bucket_script aggregation [" + reducerName + "]");
-        }
-
-        BucketScriptPipelineAggregationBuilder factory =
-                new BucketScriptPipelineAggregationBuilder(reducerName, bucketsPathsMap, script);
-        if (format != null) {
-            factory.format(format);
-        }
-        if (gapPolicy != null) {
-            factory.gapPolicy(gapPolicy);
-        }
-        return factory;
-=======
     public static BucketScriptPipelineAggregationBuilder parse(String aggName, XContentParser parser) {
         return PARSER.apply(aggName).apply(parser, null);
->>>>>>> 3be9a3bd
     }
 
     @Override
