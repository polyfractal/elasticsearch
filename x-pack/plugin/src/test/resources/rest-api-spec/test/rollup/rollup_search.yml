--- conflicted
+++ resolved
@@ -1217,7 +1217,6 @@
   - match: { aggregations.date_histogram#histo.buckets.3.doc_count: 20 }
   - match: { aggregations.date_histogram#histo.buckets.3.max#the_max.value: 4 }
 
-<<<<<<< HEAD
 ---
 "Search error against live index":
 
@@ -1263,5 +1262,3 @@
               date_histogram:
                 field: "timestamp"
                 interval: "1h"
-=======
->>>>>>> 1f51f20b
